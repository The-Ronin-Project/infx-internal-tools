import csv
import io
import string
<<<<<<< HEAD
from uuid import uuid4, UUID
=======
from uuid import uuid4

from flask import Blueprint, jsonify, request, make_response
>>>>>>> 4c3bb8db
from werkzeug.exceptions import BadRequest

import app.tasks as tasks
from app.concept_maps.models import *
from app.concept_maps.versioning_models import *
from app.helpers.oci_helper import get_data_from_oci

from app.errors import NotFoundException

concept_maps_blueprint = Blueprint("concept_maps", __name__)


@concept_maps_blueprint.route(
    "/SourceConcepts/<string:source_concept_uuid>", methods=["PATCH"]
)
def update_source_concept(source_concept_uuid):
    """
    Update the comments field of a source concept identified by the source_concept_uuid.
    Returns a status message.
    """
    comments = request.json.get("comments")
    assigned_mapper = request.json.get("assigned_mapper")
    source_concept = SourceConcept.load(source_concept_uuid)
    source_concept.update(comments=comments, assigned_mapper=assigned_mapper)
    return jsonify(source_concept.serialize())


# # Concept Map Endpoints
# @app.route("/ConceptMaps/actions/new_version_from_previous", methods=["POST"])
# def new_cm_version_from_previous():
#     """
#     Create a new ConceptMap version based on a previous version.
#     Takes input from the request payload.
#     Returns a status message.
#     """
#     previous_version_uuid = request.json.get("previous_version_uuid")
#     new_version_description = request.json.get("new_version_description")
#     new_version_num = request.json.get("new_version_num")
#     new_source_value_set_version_uuid = request.json.get(
#         "new_source_value_set_version_uuid"
#     )
#     new_target_value_set_version_uuid = request.json.get(
#         "new_target_value_set_version_uuid"
#     )
#
#     new_version = ConceptMap.new_version_from_previous(
#         previous_version_uuid=previous_version_uuid,
#         new_version_description=new_version_description,
#         new_version_num=new_version_num,
#         new_source_value_set_version_uuid=new_source_value_set_version_uuid,
#         new_target_value_set_version_uuid=new_target_value_set_version_uuid,
#     )
#     return "OK"


@concept_maps_blueprint.route("/ConceptMaps/<string:version_uuid>", methods=["GET"])
def get_concept_map_version(version_uuid):
    """
    Retrieve a specific ConceptMap version identified by the version_uuid.
    Returns the ConceptMap version as JSON data.
    """
    include_internal_info = bool(request.values.get("include_internal_info"))
    concept_map_version = ConceptMapVersion(version_uuid)
    concept_map_to_json = concept_map_version.serialize(
        include_internal_info=include_internal_info
    )
    return jsonify(concept_map_to_json)


@concept_maps_blueprint.route(
    "/ConceptMaps/<string:version_uuid>/actions/index", methods=["POST"]
)
def index_targets(version_uuid):
    """
    Index the targets of a ConceptMap version identified by the version_uuid.
    Returns a status message.
    """
    target_value_set_version_uuid = request.json.get("target_value_set_version_uuid")
    ConceptMap.index_targets(
        version_uuid, target_value_set_version_uuid=target_value_set_version_uuid
    )
    return "OK"


@concept_maps_blueprint.route("/ConceptMaps/", methods=["GET", "POST"])
def create_initial_concept_map_and_version_one():
    """
    Create an initial ConceptMap and its first version based on input from the request payload.
    Returns the newly created ConceptMap as JSON data.
    """
    if request.method == "POST":
        name = request.json.get("name")
        title = request.json.get("title")
        publisher = request.json.get("publisher")
        author = request.json.get("author")
        cm_description = request.json.get("cm_description")
        experimental = request.json.get("experimental")
        use_case_uuid = request.json.get("use_case_uuid")
        source_value_set_uuid = request.json.get("source_value_set_uuid")
        target_value_set_uuid = request.json.get("target_value_set_uuid")
        cm_version_description = request.json.get("cm_version_description")
        source_value_set_version_uuid = request.json.get(
            "source_value_set_version_uuid"
        )
        target_value_set_version_uuid = request.json.get(
            "target_value_set_version_uuid"
        )

        new_cm = ConceptMap.initial_concept_map_creation(
            name=name,
            title=title,
            publisher=publisher,
            author=author,
            use_case_uuid=use_case_uuid,
            cm_description=cm_description,
            experimental=experimental,
            source_value_set_uuid=source_value_set_uuid,
            target_value_set_uuid=target_value_set_uuid,
            cm_version_description=cm_version_description,
            source_value_set_version_uuid=source_value_set_version_uuid,
            target_value_set_version_uuid=target_value_set_version_uuid,
        )
        return jsonify(new_cm.serialize())
    elif request.method == "GET":
        concept_map_uuid = request.values.get("concept_map_uuid")
        version = request.values.get("version")
        include_internal_info = request.values.get("include_internal_info")
        include_internal_info = bool(include_internal_info)

        if not concept_map_uuid or not version:
            return jsonify(
                {"error": "A concept_map_uuid and version must be supplied."}, 400
            )

        concept_map_version = ConceptMapVersion.load_by_concept_map_uuid_and_version(
            concept_map_uuid=concept_map_uuid, version=version
        )

        if not concept_map_version:
            return jsonify({"error": "Concept Map Version not found."}, 404)

        serialized_concept_map_version = concept_map_version.serialize(
            include_internal_info=include_internal_info
        )
        return jsonify(serialized_concept_map_version)


@concept_maps_blueprint.route(
    "/ConceptMaps/<string:version_uuid>/draft", methods=["GET"]
)
def get_concept_map_draft(version_uuid):
    """
    Retrieve a draft of a ConceptMap version identified by the version_uuid.
    Returns the draft as a CSV file attachment.
    """
    concept_map_version = ConceptMapVersion(version_uuid)
    csv_data, csv_field_names = concept_map_version.mapping_draft()
    # Create a CSV file-like object in memory
    si = io.StringIO()
    cw = csv.DictWriter(si, fieldnames=csv_field_names)
    cw.writeheader()
    cw.writerows(csv_data)

    # Return the CSV file as a response
    output = make_response(si.getvalue())
    filename = concept_map_version.concept_map.title.translate(
        str.maketrans("", "", string.whitespace)
    )
    output.headers[
        "Content-Disposition"
    ] = f"attachment; filename={filename}-{concept_map_version.version}draft.csv"
    output.headers["Content-type"] = "text/csv"
    return output


@concept_maps_blueprint.route(
    "/ConceptMaps/<string:version_uuid>/prerelease", methods=["GET", "POST"]
)
def get_concept_map_version_prerelease(version_uuid):
    """
    Retrieve or store a pre-release version of a Concept Map using its version UUID.
    If a POST request is made, a new pre-release version is created and stored.
    If a GET request is made, the pre-release version is retrieved.
    """
    concept_map_version = ConceptMapVersion(version_uuid)
    if request.method == "POST":
        concept_map_to_json, initial_path = concept_map_version.prepare_for_oci()
        concept_map_to_datastore = set_up_object_store(
            concept_map_to_json,
            initial_path + f"/prerelease/{concept_map_version.concept_map.uuid}",
            folder="prerelease",
            content_type="json"
        )  # sends to OCI
        return jsonify(
            concept_map_to_datastore
        )  # returns the serialized metadata posted to OCI
    if request.method == "GET":
        concept_map_from_object_store = get_data_from_oci(
                oci_root=ConceptMap.object_storage_folder_name,
                resource_schema_version=ConceptMap.database_schema_version,
                release_status="prerelease",
                resource_id=concept_map_version.concept_map.uuid,
                resource_version=concept_map_version.version,
                content_type="json",
                return_content=True,
        )
        return jsonify(concept_map_from_object_store)  # returns the file from OCI


@concept_maps_blueprint.route(
    "/ConceptMaps/<string:version_uuid>/published", methods=["GET", "POST"]
)
def get_concept_map_version_published(version_uuid):
    """
    Retrieve or store a published version of a Concept Map using its version UUID.
    If a POST request is made, a new published version is created and stored.
    If a GET request is made, the published version is retrieved.
    """
    concept_map_version = ConceptMapVersion(version_uuid)
    if request.method == "POST":
        concept_map_version.publish()
        return "Published"

    if request.method == "GET":
        concept_map_from_object_store = get_data_from_oci(
                oci_root=ConceptMap.object_storage_folder_name,
                resource_schema_version=ConceptMap.database_schema_version,
                release_status="published",
                resource_id=concept_map_version.concept_map.uuid,
                resource_version=concept_map_version.version,
                content_type="json",
                return_content=True,
        )
        return jsonify(concept_map_from_object_store)


@concept_maps_blueprint.route(
    "/ConceptMaps/<string:previous_version_uuid>/new_version_from_previous",
    methods=["POST"],
)
def create_new_concept_map_version_from_previous(previous_version_uuid):
    new_version_description = request.json.get("new_version_description")
    new_source_value_set_version_uuid = request.json.get(
        "new_source_value_set_version_uuid"
    )
    new_target_value_set_version_uuid = request.json.get(
        "new_target_value_set_version_uuid"
    )
    require_review_for_non_equivalent_relationships = request.json.get(
        "require_review_for_non_equivalent_relationships"
    )
    require_review_no_maps_not_in_target = request.json.get(
        "require_review_no_maps_not_in_target"
    )

    version_creator = ConceptMapVersionCreator()
    version_creator.new_version_from_previous(
        previous_version_uuid,
        new_version_description,
        new_source_value_set_version_uuid,
        new_target_value_set_version_uuid,
        require_review_for_non_equivalent_relationships,
        require_review_no_maps_not_in_target,
    )
    return "Created", 201


@concept_maps_blueprint.route("/ConceptMapSuggestions/", methods=["POST"])
def mapping_suggestion():
    """
    Create a new Mapping Suggestion with the provided source concept UUID, code, display, terminology_version_uuid,
    suggestion source, and confidence.
    """
    if request.method == "POST":
        source_concept_uuid = request.json.get("source_concept_uuid")
        code = request.json.get("code")
        display = request.json.get("display")
        terminology_version_uuid = request.json.get("terminology_version_uuid")
        suggestion_source = request.json.get("suggestion_source")
        confidence = request.json.get("confidence")
        new_uuid = uuid4()

        terminology_version = Terminology.load(terminology_version_uuid)
        code = Code(
            system=terminology_version.fhir_uri,
            version=terminology_version.version,
            code=code,
            display=display,
            terminology_version=terminology_version,
        )

        new_suggestion = MappingSuggestion(
            uuid=new_uuid,
            source_concept_uuid=source_concept_uuid,
            code=code,
            suggestion_source=suggestion_source,
            confidence=confidence,
        )

        new_suggestion.save()

        return jsonify(new_suggestion.serialize())


@concept_maps_blueprint.route("/mappings/", methods=["POST"])
def create_mappings():
    """
    Create a new Concept Map with the provided source concept UUID(s), relationship code UUID, target concept code,
    target concept display, target concept terminology version UUID, mapping comments, author, and review status.
    """

    if request.method == "POST":
        source_concept_uuids = request.json.get("source_concept_uuids")
        if not isinstance(source_concept_uuids, list):
            source_concept_uuids = [source_concept_uuids]

        relationship_code_uuid = request.json.get("relationship_code_uuid")
        target_concept_code = request.json.get("target_concept_code")
        target_concept_display = request.json.get("target_concept_display")
        target_concept_terminology_version_uuid = request.json.get(
            "target_concept_terminology_version_uuid"
        )
        mapping_comments = request.json.get("mapping_comments")
        author = request.json.get("author")
        review_status = request.json.get("review_status")

        relationship = MappingRelationship.load(relationship_code_uuid)

        target_code = Code(
            code=target_concept_code,
            display=target_concept_display,
            system=None,
            version=None,
            terminology_version_uuid=target_concept_terminology_version_uuid,
        )

        new_mappings = []
        for source_concept_uuid in source_concept_uuids:
            make_author_assigned_mapper(source_concept_uuid, author)
            source_code = SourceConcept.load(source_concept_uuid)
            new_mapping = Mapping(
                source=source_code,
                relationship=relationship,
                target=target_code,
                mapping_comments=mapping_comments,
                author=author,
                review_status=review_status,
            )
            new_mapping.save()
            new_mappings.append(new_mapping.serialize())

        return jsonify(new_mappings)


@concept_maps_blueprint.route(
    "/ConceptMaps/update/mapping_relationships", methods=["PATCH"]
)
def update_mapping_relationship():
    data = request.get_json()

    # Check if required fields are provided in the update
    if "mapping_uuid" not in data or "new_relationship_code_uuid" not in data:
        return BadRequest(
            "mapping_uuid and new_relationship_code_uuid are required fields"
        )

        # Convert the new_relationship_code_uuid from string to UUID object
    try:
        new_relationship_code_uuid = UUID(data["new_relationship_code_uuid"])
    except ValueError:
        return BadRequest("Invalid UUID format for new_relationship_code_uuid")

        # Iterate over each mapping_uuid and update the relationship_code_uuid
    for mapping_uuid_str in data["mapping_uuid"]:
        try:
            mapping_uuid = UUID(mapping_uuid_str)
        except ValueError:
            return BadRequest("Invalid UUID format for mapping_uuid")

            # Update the relationship_code_uuid for the specified mapping_uuid in the database
        Mapping.update_relationship_code(mapping_uuid, new_relationship_code_uuid)

    return jsonify({"message": "Successfully updated mapping relationship(s)"})


@concept_maps_blueprint.route(
    "/ConceptMaps/<string:version_uuid>/simplifier", methods=["POST"]
)
def push_concept_map_version_to_simplifier(version_uuid):
    uuid_obj = uuid.UUID(version_uuid)  # cast as uuid
    concept_map_version = ConceptMapVersion(uuid=uuid_obj)  # instantiate object
    # check for active status error if false
    concept_map_version.to_simplifier()

    return "Successfully pushed to simplifier", 200


@concept_maps_blueprint.route("/ConceptMaps/simplifier/back_fill", methods=["POST"])
def full_back_fill_to_simplifier():
    tasks.back_fill_concept_maps_to_simplifier.delay()

    return "Full concept map back fill to Simplifier complete."


@concept_maps_blueprint.route("/ConceptMaps/map_no_maps", methods=["POST"])
def new_concept_map_version_map_no_maps():
    previous_version_uuid = request.json.get("previous_version_uuid")
    new_version_description = request.json.get("new_version_description")
    new_source_value_set_version_uuid = request.json.get(
        "new_source_value_set_version_uuid"
    )
    new_target_value_set_version_uuid = request.json.get(
        "new_target_value_set_version_uuid"
    )
    require_review_for_non_equivalent_relationships = request.json.get(
        "require_review_for_non_equivalent_relationships"
    )
    require_review_no_maps_not_in_target = request.json.get(
        "require_review_no_maps_not_in_target"
    )

    # Process the concept map version and get the new concept map version UUID
    creator = ConceptMapVersionCreator()
    new_version_uuid = creator.new_version_from_previous(
        previous_version_uuid=previous_version_uuid,
        new_version_description=new_version_description,
        new_source_value_set_version_uuid=new_source_value_set_version_uuid,
        new_target_value_set_version_uuid=new_target_value_set_version_uuid,
        require_review_for_non_equivalent_relationships=require_review_for_non_equivalent_relationships,
        require_review_no_maps_not_in_target=require_review_no_maps_not_in_target,
    )

    # Call create_no_map_mappings on the new concept map version
    creator.create_no_map_mappings(new_version_uuid)

    return "Concept map version processed successfully."<|MERGE_RESOLUTION|>--- conflicted
+++ resolved
@@ -1,13 +1,11 @@
 import csv
 import io
 import string
-<<<<<<< HEAD
-from uuid import uuid4, UUID
-=======
+
 from uuid import uuid4
 
 from flask import Blueprint, jsonify, request, make_response
->>>>>>> 4c3bb8db
+
 from werkzeug.exceptions import BadRequest
 
 import app.tasks as tasks
