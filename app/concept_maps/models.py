import datetime
import hashlib
import itertools
import json
import re
import uuid
from dataclasses import dataclass
from operator import itemgetter
from typing import Optional, List
from uuid import UUID

from cachetools.func import ttl_cache
from elasticsearch.helpers import bulk
from sqlalchemy import text

import app.models.codes
import app.models.data_ingestion_registry
import app.value_sets.models
from app.database import get_db, get_elasticsearch
from app.helpers.oci_helper import set_up_object_store
from app.helpers.simplifier_helper import publish_to_simplifier
from app.models.codes import Code
import app.models.data_ingestion_registry
from app.terminologies.models import (
    Terminology,
    terminology_version_uuid_lookup,
    load_terminology_version_with_cache,
)
import app.tasks


# Function for checking if we have a coding array string that used to be JSON
def is_coding_array(source_code_string):
    return source_code_string.strip().startswith(
        "[{"
    ) or source_code_string.strip().startswith("{[{")


# This is from when we used `scrappyMaps`. It's used for mapping inclusions and
# can be removed as soon as that has been ported to the new maps.
# TODO remove this after Alex and Ben have updated the ED model to use concept mapps for ED utilization
# Todo: wait until we've updated (or deprecated) mapping inclusions in value sets to disable this
class DeprecatedConceptMap:
    def __init__(self, uuid, relationship_types, concept_map_name):
        self.uuid = uuid
        self.relationship_types = relationship_types

        self.concept_map_name = concept_map_name

        self.mappings = []
        self.load_mappings()

    def load_mappings(self):
        conn = get_db()
        mapping_query = conn.execute(
            text(
                """
                select *
                from "scrappyMaps".map_table
                where "mapsetName" = :map_set_name
                and "targetConceptDisplay" != 'null'
                """
            ),
            {
                "map_set_name": self.concept_map_name,
                # 'relationship_codes': self.relationship_types
            },
        )
        source_system = None
        source_version = None
        target_system = None
        target_version = None
        self.mappings = [
            (
                app.models.codes.Code(
                    source_system,
                    source_version,
                    x.sourceConceptCode,
                    x.sourceConceptDisplay,
                ),
                app.models.codes.Code(
                    target_system,
                    target_version,
                    x.targetConceptCode,
                    x.targetConceptDisplay,
                ),
                x.relationshipCode,
            )
            for x in mapping_query
        ]

    @property
    def source_code_to_target_map(self):
        result = {}
        for item in self.mappings:
            if item[2] not in self.relationship_types:
                continue
            code = item[0].code.strip()
            mapped_code_object = item[1]
            if code not in result:
                result[code] = [mapped_code_object]
            else:
                result[code].append(mapped_code_object)
        return result

    @property
    def target_code_to_source_map(self):
        result = {}
        for item in self.mappings:
            if item[2] not in self.relationship_types:
                continue
            code = item[1].code.strip()
            mapped_code_object = item[0]
            if code not in result:
                result[code] = [mapped_code_object]
            else:
                result[code].append(mapped_code_object)
        return result


@dataclass
class ConceptMapSettings:
    auto_advance_after_mapping: bool
    auto_fill_search_bar: bool
    show_target_codes_in_mapping_interface: bool

    def serialize(self):
        return {key: value for key, value in self.__dict__.items()}

    @classmethod
    def load(cls, concept_map_uuid):
        conn = get_db()
        data = conn.execute(
            text(
                """
                select * from concept_maps.concept_map
                where uuid=:concept_map_uuid
                """
            ),
            {"concept_map_uuid": concept_map_uuid},
        ).first()
        return ConceptMapSettings(
            auto_advance_after_mapping=bool(data.auto_advance_mapping),
            auto_fill_search_bar=bool(data.auto_fill_search),
            show_target_codes_in_mapping_interface=bool(data.show_target_codes),
        )

    @classmethod
    @ttl_cache()
    def load_from_cache(cls, concept_map_uuid):
        return cls.load(concept_map_uuid)

    @classmethod
    def load_by_concept_map_version_uuid(cls, concept_map_version_uuid):
        conn = get_db()
        data = conn.execute(
            text(
                """
                SELECT
                    cm.*
                FROM
                    concept_maps.concept_map_version cmv
                JOIN
                    concept_maps.concept_map cm ON cmv.concept_map_uuid = cm.uuid
                WHERE
                    cmv.uuid = :concept_map_version_uuid
                """
            ),
            {"concept_map_version_uuid": concept_map_version_uuid},
        ).first()
        return ConceptMapSettings(
            auto_advance_after_mapping=bool(data.auto_advance_mapping),
            auto_fill_search_bar=bool(data.auto_fill_search),
            show_target_codes_in_mapping_interface=bool(data.show_target_codes),
        )

    @classmethod
    @ttl_cache(ttl=60)  # Caching for 1min to speed up concept map versioning
    def load_by_concept_map_version_uuid_from_cache(cls, concept_map_version_uuid):
        return cls.load_by_concept_map_version_uuid(concept_map_version_uuid)


# This is the new maps system
class ConceptMap:
    """
    Class that represents a FHIR ConceptMap resource, which provides mappings between concepts in different code systems

    Attributes:
        uuid (str): The UUID of the concept map.
        name (str): The name of the concept map.
        title (str): The title of the concept map.
        description (str): The description of the concept map.
        use_case_uuid (str): The UUID of the use case associated with the concept map.
        publisher (str): The name of the publisher of the concept map.
        experimental (bool): Whether the concept map is experimental or not.
        author (str): The author of the concept map.
        created_date (datetime): The date when the concept map was created.
        include_self_map (bool): Whether to include the self-map in the concept map or not.
        source_value_set_uuid (str): The UUID of the source value set used in the concept map.
        target_value_set_uuid (str): The UUID of the target value set used in the concept map.
        most_recent_active_version (str): The UUID of the most recent active version of the concept map.
    """
    database_schema_version = 3
    object_storage_folder_name = "ConceptMaps"

    def __init__(self, uuid, load_mappings_for_most_recent_active: bool = True):
        self.uuid = uuid
        self.name = None
        self.title = None
        self.description = None
        self.use_case_uuid = None
        self.publisher = None
        self.experimental = None
        self.author = None
        self.created_date = None
        self.include_self_map = None
        self.source_value_set_uuid = None
        self.target_value_set_uuid = None

        self.most_recent_active_version = None
        self.settings = None

        self.load_data(
            load_mappings_for_most_recent_active=load_mappings_for_most_recent_active
        )

    def load_data(self, load_mappings_for_most_recent_active: bool = True):
        """
        runs sql query to get all information related to the concept map
        """
        conn = get_db()
        data = conn.execute(
            text(
                """
                select * from concept_maps.concept_map
                where uuid=:concept_map_uuid
                """
            ),
            {"concept_map_uuid": self.uuid},
        ).first()

        self.title = data.title
        self.name = data.name
        self.description = data.description
        self.use_case_uuid = data.use_case_uuid
        self.publisher = data.publisher
        self.experimental = data.experimental
        self.author = data.author
        self.created_date = data.created_date
        self.source_value_set_uuid = data.source_value_set_uuid
        self.target_value_set_uuid = data.target_value_set_uuid

        self.settings = ConceptMapSettings(
            auto_advance_after_mapping=bool(data.auto_advance_mapping),
            auto_fill_search_bar=bool(data.auto_fill_search),
            show_target_codes_in_mapping_interface=bool(data.show_target_codes),
        )

        version = conn.execute(
            text(
                """
                select * from concept_maps.concept_map_version
                where concept_map_uuid=:concept_map_uuid
                and status='active'
                order by version desc
                limit 1
                """
            ),
            {"concept_map_uuid": self.uuid},
        ).first()
        if version is not None:
            self.most_recent_active_version = ConceptMapVersion(
                version.uuid,
                concept_map=self,
                load_mappings=load_mappings_for_most_recent_active,
            )
        else:
            self.most_recent_active_version = None

    def get_most_recent_version(self, active_only=False, load_mappings=True):
        conn = get_db()
        if active_only:
            query = """
                select * from concept_maps.concept_map_version
                where concept_map_uuid=:concept_map_uuid
                and status='active'
                order by version desc
                limit 1
                """
        else:
            query = """
                select * from concept_maps.concept_map_version
                where concept_map_uuid=:concept_map_uuid
                order by version desc
                limit 1
            """

        version_data = conn.execute(
            text(query),
            {"concept_map_uuid": self.uuid},
        ).first()
        return ConceptMapVersion(version_data.uuid, load_mappings=load_mappings)

    @classmethod
    def concept_map_metadata(cls, cm_uuid):
        """
        This function executes a sql query to get the concept map based on the uuid passed in.
        :param cm_uuid: concept map uuid
        :return: tuple of metadata related to the given concept map uuid
        """
        conn = get_db()
        data = conn.execute(
            text(
                """
                select * from concept_maps.concept_map
                where uuid=:uuid
                """
            ),
            {"uuid": cm_uuid},
        ).first()
        return data

    @classmethod
    def initial_concept_map_creation(
        cls,
        name,
        title,
        publisher,
        author,
        use_case_uuid,
        cm_description,
        experimental,
        source_value_set_uuid,
        target_value_set_uuid,
        cm_version_description,
        source_value_set_version_uuid,
        target_value_set_version_uuid,
    ):
        """
        This function creates a brand-new concept map and concept map version 1 and inserts the source concept value set version codes, displays and systems into the source concept table.
        :param name: string concept map name
        :param title: string concept map title
        :param publisher: string hard coded Project Ronin
        :param author: string autofill as retool current user
        :param use_case_uuid: uuid use case
        :param cm_description: string concept map description
        :param experimental: boolean
        :param source_value_set_uuid: uuid value set
        :param target_value_set_uuid: uuid value set
        :param cm_version_description: string concept map version description
        :param source_value_set_version_uuid: uuid value set version
        :param target_value_set_version_uuid: uuid value set version
        :return: tuple of metadata related to the given concept map uuid
        """
        conn = get_db()
        cm_uuid = uuid.uuid4()

        conn.execute(
            text(
                """
                insert into concept_maps.concept_map
                (uuid, name, title, publisher, author, description, experimental, use_case_uuid, created_date, source_value_set_uuid, target_value_set_uuid)
                values
                (:uuid, :name, :title, :publisher, :author, :description, :experimental, :use_case_uuid, :created_date, :source_value_set_uuid, :target_value_set_uuid)
                """
            ),
            {
                "uuid": cm_uuid,
                "name": name,
                "title": title,
                "publisher": publisher,
                "author": author,
                "description": cm_description,
                "created_date": datetime.datetime.now(),
                "experimental": experimental,
                "use_case_uuid": use_case_uuid,
                "source_value_set_uuid": source_value_set_uuid,
                "target_value_set_uuid": target_value_set_uuid,
            },
        )

        cm_version_uuid = uuid.uuid4()
        conn.execute(
            text(
                """
                insert into concept_maps.concept_map_version
                (uuid, concept_map_uuid, description, status, created_date, version, source_value_set_version_uuid, target_value_set_version_uuid)
                values
                (:uuid, :concept_map_uuid, :description, :status, :created_date, :version, :source_value_set_version_uuid, :target_value_set_version_uuid)
                """
            ),
            {
                "concept_map_uuid": cm_uuid,
                "uuid": cm_version_uuid,
                "description": cm_version_description,
                "status": "pending",
                "created_date": datetime.datetime.now(),
                "version": 1,
                "source_value_set_version_uuid": source_value_set_version_uuid,
                "target_value_set_version_uuid": target_value_set_version_uuid,
            },
        )
        cls.insert_source_concepts_for_mapping(
            cm_version_uuid, source_value_set_version_uuid
        )
        cls.index_targets(cm_version_uuid, target_value_set_version_uuid)
        return cls(cm_uuid)

    @classmethod
    def insert_source_concepts_for_mapping(
        cls, cmv_uuid, source_value_set_version_uuid
    ):
        """
        This function gets and inserts the codes, displays and systems from the source value set version AND a concept map version uuid, into the source_concept table for mapping.
        :param cmv_uuid: uuid concept map version
        :param source_value_set_version_uuid: uuid source value set version
        :return: none, the items are simply inserted into the concept_maps.source_concepts table
        """
        conn = get_db()
        # Populate concept_maps.source_concept
        conn.execute(
            text(
                """
                insert into concept_maps.source_concept
                (uuid, code, display, system, map_status, concept_map_version_uuid, custom_terminology_uuid)
                select uuid_generate_v4(), code, display, tv.uuid, 'pending', :concept_map_version_uuid, custom_terminology_uuid from value_sets.expansion_member
                join public.terminology_versions tv
                on tv.fhir_uri=expansion_member.system
                and tv.version=expansion_member.version
                where expansion_uuid in 
                (select uuid from value_sets.expansion
                where vs_version_uuid=:source_value_set_version_uuid
                order by timestamp desc
                limit 1)
                """
            ),
            {
                "source_value_set_version_uuid": source_value_set_version_uuid,
                "concept_map_version_uuid": cmv_uuid,
            },
        )

    @staticmethod
    def index_targets(
        concept_map_version_uuid: uuid.UUID, target_value_set_version_uuid: uuid.UUID
    ):
        """
        Indexes the target concepts for the given concept map version and target value set version in Elasticsearch.

        Args:
            concept_map_version_uuid (str): The UUID of the concept map version.
            target_value_set_version_uuid (str): The UUID of the target value set version.
        """
        es = get_elasticsearch()

        def gendata():
            vs_version = app.value_sets.models.ValueSetVersion.load(
                target_value_set_version_uuid
            )
            vs_version.expand()
            for concept in vs_version.expansion:
                terminology_version_uuid = terminology_version_uuid_lookup(
                    concept.system, concept.version
                )
                document = {
                    "_id": (str(concept_map_version_uuid) + str(concept.code)),
                    "_index": "target_concepts_for_mapping",
                    "code": concept.code,
                    "display": concept.display,
                    "concept_map_version_uuid": str(concept_map_version_uuid),
                    "terminology_version_uuid": terminology_version_uuid,
                }
                yield document

        bulk(es, gendata())

    def serialize(self):
        """
        This function serializes a concept map object
        :return: Serialized concept map metadata
        """
        return {
            "uuid": str(self.uuid),
            "name": self.name,
            "title": self.title,
            "publisher": self.publisher,
            "author": self.author,
            "description": self.description,
            "created_date": self.created_date,
            "experimental": self.experimental,
            "use_case_uuid": self.use_case_uuid,
            "source_value_set_uuid": str(self.source_value_set_uuid),
            "target_value_set_uuid": str(self.target_value_set_uuid),
            "settings": self.settings.serialize(),
        }


class ConceptMapVersion:
    def __init__(self, uuid, concept_map=None, load_mappings: bool = True):
        self.uuid = uuid
        self.concept_map = None
        self.description = None
        self.comments = None
        self.status = None
        self.created_date = None
        self.published_date = None
        self.version = None
        self.allowed_target_terminologies = []
        self.mappings = {}
        self.url = None
        self.source_value_set_version_uuid = None
        self.target_value_set_version_uuid = None

        self.load_data(concept_map=concept_map, load_mappings=load_mappings)

    def load_data(self, concept_map: ConceptMap = None, load_mappings: bool = True):
        """
        runs sql query to return all information related to specified concept map version, data returned is used to
        set class attributes
        :rtype: object
        """
        conn = get_db()
        data = conn.execute(
            text(
                """
                select * from concept_maps.concept_map_version
                where uuid=:version_uuid
                """
            ),
            {"version_uuid": self.uuid},
        ).first()

        if concept_map is None:
            self.concept_map = ConceptMap(data.concept_map_uuid)
        else:
            self.concept_map = concept_map

        self.description = data.description
        self.comments = data.comments
        self.status = data.status
        self.created_date = data.created_date
        self.version = data.version
        self.published_date = data.published_date
        self.source_value_set_version_uuid = data.source_value_set_version_uuid
        self.target_value_set_version_uuid = data.target_value_set_version_uuid
        self.load_allowed_target_terminologies()
        if load_mappings:
            self.load_mappings()
        # self.generate_self_mappings()

    @classmethod
    def load_by_concept_map_uuid_and_version(cls, concept_map_uuid, version):
        """
        Receives a concept_map_uuid and version and returns the appropriate ConceptMapVersion, if it exists
        """
        conn = get_db()
        data = conn.execute(
            text(
                """
                SELECT * FROM concept_maps.concept_map_version
                WHERE concept_map_uuid=:concept_map_uuid
                AND version=:version
                """
            ),
            {"concept_map_uuid": concept_map_uuid, "version": version},
        ).first()
        if data:
            concept_map_version = ConceptMapVersion(data.uuid)
            return concept_map_version
        else:
            return None

    def load_allowed_target_terminologies(self):
        """
        runs query to get target terminology related to concept map version, called from the load method above.
        Data returned is looped through and appended to the allowed_target_terminologies attribute list
        """
        conn = get_db()
        data = conn.execute(
            text(
                """
                select * from concept_maps.concept_map_version_terminologies
                where concept_map_version_uuid=:concept_map_version_uuid
                and context='target_terminology'
                """
            ),
            {"concept_map_version_uuid": self.uuid},
        )
        for item in data:
            terminology_version_uuid = item.terminology_version_uuid
            self.allowed_target_terminologies.append(
                Terminology.load(terminology_version_uuid)
            )

    # def generate_self_mappings(self):
    #     """
    #     if self_map flag in db is true, generate the self_mappings here
    #     :rtype: mappings dictionary
    #     """
    #     if self.concept_map.include_self_map is True:
    #         for target_terminology in self.allowed_target_terminologies:
    #             target_terminology.load_content()
    #             for code in target_terminology.codes:
    #                 self.mappings[code] = [
    #                     Mapping(
    #                         source=code,
    #                         relationship=MappingRelationship.load_by_code("equivalent"),
    #                         target=code,  # self is equivalent to self
    #                         mapping_comments="Auto-generated self map",
    #                     )
    #                 ]

    def load_mappings(self):
        conn = get_db()
        query = """
            select concept_relationship.uuid as mapping_uuid, concept_relationship.author, concept_relationship.review_status, concept_relationship.mapping_comments,
            source_concept.uuid as source_concept_uuid, source_concept.code as source_code, source_concept.display as source_display, source_concept.system as source_system, 
            tv_source.version as source_version, tv_source.fhir_uri as source_fhir_uri,
            source_concept.comments as source_comments, source_concept.additional_context as source_additional_context, source_concept.map_status as source_map_status,
            source_concept.assigned_mapper as source_assigned_mapper, source_concept.assigned_reviewer as source_assigned_reviewer, source_concept.no_map,
            source_concept.reason_for_no_map, source_concept.mapping_group as source_mapping_group, source_concept.previous_version_context as source_previous_version_context,
            relationship_codes.code as relationship_code, source_concept.map_status,
            concept_relationship.target_concept_code, concept_relationship.target_concept_display,
            concept_relationship.target_concept_system_version_uuid as target_system,
            tv_target.version as target_version, tv_target.fhir_uri as target_fhir_uri,
            ctc.depends_on_property, ctc.depends_on_system, ctc.depends_on_value, ctc.depends_on_display
            from concept_maps.source_concept
            left join concept_maps.concept_relationship
            on source_concept.uuid = concept_relationship.source_concept_uuid
            left join custom_terminologies.code ctc
            on source_concept.custom_terminology_uuid = ctc.uuid
            join concept_maps.relationship_codes
            on relationship_codes.uuid = concept_relationship.relationship_code_uuid
            join terminology_versions as tv_source
            on cast(tv_source.uuid as uuid) = cast(source_concept.system as uuid)
            join terminology_versions as tv_target
            on tv_target.uuid = concept_relationship.target_concept_system_version_uuid
            where source_concept.concept_map_version_uuid=:concept_map_version_uuid
            and concept_relationship.review_status = 'reviewed'
            """

        results = conn.execute(
            text(query),
            {
                "concept_map_version_uuid": self.uuid,
            },
        )

        for item in results:
            source_code = SourceConcept(
                uuid=item.source_concept_uuid,
                code=item.source_code,
                display=item.source_display,
                system=load_terminology_version_with_cache(item.source_system),
                comments=item.source_comments,
                additional_context=item.source_additional_context,
                map_status=item.source_map_status,
                assigned_mapper=item.source_assigned_mapper,
                assigned_reviewer=item.source_assigned_reviewer,
                no_map=item.no_map,
                reason_for_no_map=item.reason_for_no_map,
                mapping_group=item.source_mapping_group,
                previous_version_context=item.source_previous_version_context,
                concept_map_version_uuid=self.uuid,
                depends_on_property=item.depends_on_property,
                depends_on_system=item.depends_on_system,
                depends_on_value=item.depends_on_value,
                depends_on_display=item.depends_on_display,
            )
            target_code = Code(
                item.target_fhir_uri,
                item.target_version,
                item.target_concept_code,
                item.target_concept_display,
            )
            relationship = MappingRelationship.load_by_code_from_cache(
                item.relationship_code
            )  # this needs optimization

            mapping = Mapping(
                source_code,
                relationship,
                target_code,
                mapping_comments=item.mapping_comments,
                author=item.author,
                uuid=item.mapping_uuid,
                review_status=item.review_status,
                reason_for_no_map=item.reason_for_no_map,
            )
            if source_code in self.mappings:
                self.mappings[source_code].append(mapping)
            else:
                self.mappings[source_code] = [mapping]

    def mapping_draft(self):
        """
        This function runs a query to retrieve concepts for an in-progress concept map. This should include everything,
        the end user can filter the result as they choose.
        :return: A data list and field names list
        """
        conn = get_db()
        query = """
            select sc.*, cr.*, rc.display as relationship_display from concept_maps.source_concept sc
            left join concept_maps.concept_relationship cr on sc.uuid=cr.source_concept_uuid
            left join concept_maps.relationship_codes rc on rc.uuid=cr.relationship_code_uuid
            WHERE sc.concept_map_version_uuid=:concept_map_version_uuid
            """
        results = conn.execute(
            text(query),
            {
                "concept_map_version_uuid": self.uuid,
            },
        )
        # Create an empty list to hold the data
        data = []
        # Iterate over the query results to populate the data list
        for row in results:
            data.append(
                {
                    "Source Code": row[1],
                    "Source Display": row[2],
                    "Relationship": row[31],
                    "Target Code": row[20],
                    "Target Display": row[21],
                    "Review Status": row[17],
                    "Map Status": row[6],
                    "Mapping Comments": row[18],
                    "Comments": row[4],
                    "Additional Context": row[5],
                    "No-Map": row[10],
                    "No-Map Reason": row[11],
                    "Mapping Group": row[12],
                    "Mapper": row[25],
                    "Reviewer": row[30],
                    "Review Comment": row[29],
                }
            )

        fieldnames = [
            "Source Code",
            "Source Display",
            "Relationship",
            "Target Code",
            "Target Display",
            "Review Status",
            "Map Status",
            "Mapping Comments",
            "Comments",
            "Additional Context",
            "No-Map",
            "No-Map Reason",
            "Mapping Group",
            "Mapper",
            "Reviewer",
            "Review Comment",
        ]

        return data, fieldnames

    def version_set_status_active(self):
        """
        Sets the status of this concept map version to 'active' in the database.

        This method updates the status of this instance of a concept map version in the
        'concept_maps.concept_map_version' table in the database, setting it to 'active'.
        """

        conn = get_db()
        conn.execute(
            text(
                """
                    UPDATE concept_maps.concept_map_version
                    SET status=:status
                    WHERE uuid=:version_uuid
                    """
            ),
            {
                "status": "active",
                "version_uuid": self.uuid,
            },
        )
        self.status = "active"

    def set_publication_date(self):
        conn = get_db()
        conn.execute(
            text(
                """
                UPDATE concept_maps.concept_map_version
                SET published_date=now()
                where uuid=:uuid
                """
            ),
            {
                "uuid": self.uuid,
            },
        )
        self.published_date = datetime.datetime.now()

    def retire_and_obsolete_previous_version(self):
        """
        Updates the status of previous versions of a concept map in the database.

        This method sets the status of previous 'active' versions of the same concept map to 'retired',
        and sets the status of 'pending', 'in progress', and 'reviewed' versions to 'obsolete'. This is
        based on the current instance of the concept map version's UUID and the associated concept map's UUID.

        Parameters
        ----------
        None

        Returns
        -------
        None

        Raises
        ------
        Any exceptions raised by the database operation will propagate up to the caller.

        Notes
        -----
        This method directly modifies the 'concept_maps.concept_map_version' table in the database.
        It does not return a value. The database connection is obtained from the `get_db` function.
        The 'status' field of the previous versions of the same concept map, excluding the current
        version (identified by `self.uuid`), are updated.
        """

        conn = get_db()
        conn.execute(
            text(
                """
                update concept_maps.concept_map_version
                set status = 'retired'
                where status = 'active'
                and concept_map_uuid =:concept_map_uuid
                and uuid !=:version_uuid
                """
            ),
            {"concept_map_uuid": self.concept_map.uuid, "version_uuid": self.uuid},
        )
        conn.execute(
            text(
                """
                update concept_maps.concept_map_version
                set status = 'obsolete'
                where status in ('pending','in progress','reviewed')
                and concept_map_uuid =:concept_map_uuid
                and uuid !=:version_uuid
                """
            ),
            {"concept_map_uuid": self.concept_map.uuid, "version_uuid": self.uuid},
        )

    def serialize_mappings(self):
        # Identify all the source terminology / target terminology pairings in the mappings
        source_target_pairs_set = set()
        for source_code, mappings in self.mappings.items():
            source_uri = source_code.system.fhir_uri
            source_version = source_code.system.version
            for mapping in mappings:
                target_uri = mapping.target.system
                target_version = mapping.target.version

                source_target_pairs_set.add(
                    (source_uri, source_version, target_uri, target_version)
                )

        groups = []

        # Serialize the mappings
        for (
            source_uri,
            source_version,
            target_uri,
            target_version,
        ) in source_target_pairs_set:
            elements = []
            for source_code, mappings in self.mappings.items():
                if (
                    source_code.system.fhir_uri == source_uri
                    and source_code.system.version == source_version
                ):
                    filtered_mappings = [
                        x
                        for x in mappings
                        if x.target.system == target_uri
                        and x.target.version == target_version
                    ]
<<<<<<< HEAD
                    # Only proceed if there are filtered_mappings for the current target_uri and target_version
                    if filtered_mappings:
                        # Do relevant checks on the code and display
                        source_code_code = source_code.code.rstrip()
                        source_code_display = source_code.display.rstrip()

                        # Checking to see if the display is a coding array TODO: INFX-2521 this is a temporary problem that we should fix in the future
                        if is_coding_array(source_code_display):
                            source_code_code, source_code_display = (
                                source_code_display,
                                source_code_code,
                            )

                        # We want the text string array that is supposed to be json to be formatted correctly
                        # If it's not an array it should return the original string
                        if is_coding_array(source_code_code):
                            source_code_code = transform_struct_string_to_json(
                                source_code_code
                            )
                        new_element = {
                            "id": source_code.id,
                            "code": source_code_code,
                            "display": source_code_display,
                            "target": [],
                        }

                        # Iterate through each mapping for the source and serialize it
                        for mapping in filtered_mappings:
                            if (
                                mapping.target.code == "No map"
                                and mapping.target.display == "No matching concept"
                            ):
                                comment = mapping.reason_for_no_map
                            else:
                                comment = None
                            target_serialized = {
                                "id": mapping.id,
                                "code": mapping.target.code,
                                "display": mapping.target.display,
                                "equivalence": mapping.relationship.code,
                                "comment": comment,
                            }
=======
                    # Do relevant checks on the code and display
                    source_code_code = source_code.code.rstrip()
                    source_code_display = source_code.display.rstrip()

                    # Checking to see if the display is a coding array
                    # TODO: INFX-2521 this is a temporary problem that we should fix in the future
                    if is_coding_array(source_code_display):
                        source_code_code, source_code_display = (
                            source_code_display,
                            source_code_code,
                        )

                    # We want the text string array that is supposed to be json to be formatted correctly
                    # If it's not an array it should return the original string
                    if is_coding_array(source_code_code):
                        source_code_code = transform_struct_string_to_json(
                            source_code_code
                        )
                    new_element = {
                        "id": source_code.id,
                        "code": source_code_code,
                        "display": source_code_display,
                        "target": [],
                    }

                    # Iterate through each mapping for the source and serialize it
                    for mapping in filtered_mappings:
                        if (
                            mapping.target.code == "No map"
                            and mapping.target.display == "No matching concept"
                        ):
                            comment = mapping.reason_for_no_map
                        else:
                            comment = None
                        target_serialized = {
                            "id": mapping.id,
                            "code": mapping.target.code,
                            "display": mapping.target.display,
                            "equivalence": mapping.relationship.code,
                            "comment": comment,
                        }

                        # Add dependsOn data
                        if (
                            source_code.depends_on_property
                            or source_code.depends_on_value
                        ):
                            depends_on_value = source_code.depends_on_value
                            if depends_on_value not in ("[null]", ""):
                                if is_coding_array(depends_on_value):
                                    depends_on_value = transform_struct_string_to_json(
                                        depends_on_value
                                    )
                                depends_on = {
                                    "property": source_code.depends_on_property,
                                    "value": depends_on_value,
                                }
                                if source_code.depends_on_system:
                                    depends_on["system"] = source_code.depends_on_system
                                if source_code.depends_on_display:
                                    depends_on["display"] = source_code.depends_on_display
                                target_serialized["dependsOn"] = depends_on

                        new_element["target"].append(target_serialized)
>>>>>>> 4c3bb8db

                            # Add dependsOn data
                            if (
                                source_code.depends_on_property
                                or source_code.depends_on_value
                            ):
                                depends_on_value = source_code.depends_on_value
                                if is_coding_array(depends_on_value):
                                    depends_on_value = transform_struct_string_to_json(
                                        depends_on_value
                                    )
                                depends_on = {
                                    "property": source_code.depends_on_property,
                                    "value": depends_on_value,
                                }
                                if source_code.depends_on_system:
                                    depends_on["system"] = source_code.depends_on_system
                                if source_code.depends_on_display:
                                    depends_on[
                                        "display"
                                    ] = source_code.depends_on_display
                                target_serialized["dependsOn"] = depends_on

                            new_element["target"].append(target_serialized)

                        elements.append(new_element)

            groups.append(
                {
                    "source": source_uri,
                    "sourceVersion": source_version,
                    "target": target_uri,
                    "targetVersion": target_version,
                    "element": elements,
                }
            )

        return groups

    def get_use_case_description(self):
        conn = get_db()
        result = conn.execute(
            text(
                """select description from project_management.use_case
                where uuid=:uuid"""
            ),
            {
                "uuid": self.concept_map.use_case_uuid,
            },
        ).first()
        if result is not None:
            return result.description
        return None

    def serialize(self, include_internal_info=False):
        pattern = r"[A-Z]([A-Za-z0-9_]){0,254}"  # name transformer
        if re.match(pattern, self.concept_map.name):  # name follows pattern use name
            rcdm_name = self.concept_map.name
        else:
            index = re.search(
                r"[a-zA-Z]", self.concept_map.name
            ).start()  # name does not follow pattern, uppercase 1st letter
            rcdm_name = (
                self.concept_map.name[:index]
                + self.concept_map.name[index].upper()
                + self.concept_map.name[index + 1 :]
            )

        serial_mappings = self.serialize_mappings()
        for mapped_object in serial_mappings:
            for nested in mapped_object["element"]:
                for item in nested["target"]:
                    if item["equivalence"] == "source-is-narrower-than-target":
                        item["equivalence"] = "wider"
                        # [on_true] if [expression] else [on_false]
                        item["comment"] = (
                            f"{item['comment']} source-is-narrower-than-target"
                            if item["comment"]
                            else "source-is-narrower-than-target"
                        )
                    elif item["equivalence"] == "source-is-broader-than-target":
                        item["equivalence"] = "narrower"
                        item["comment"] = (
                            f"{item['comment']} source-is-broader-than-target"
                            if item["comment"]
                            else "source-is-broader-than-target"
                        )
                    # Conditionally remove the comment field if it is None or empty
                    if item["comment"] is None or item["comment"] == "":
                        item.pop("comment", None)
        serialized = {
            "resourceType": "ConceptMap",
            "title": self.concept_map.title,
            "id": str(self.concept_map.uuid),
            "name": rcdm_name if self.concept_map.name is not None else None,
            "contact": [{"name": self.concept_map.author}],
            "url": f"http://projectronin.io/fhir/StructureDefinition/ConceptMap/{self.concept_map.uuid}",
            "description": self.concept_map.description,
            "purpose": self.get_use_case_description(),
            "publisher": self.concept_map.publisher,
            "experimental": self.concept_map.experimental,
            "status": self.status,
            "date": self.published_date.strftime("%Y-%m-%d")
            if self.published_date
            else None,
            "version": self.version,
            "group": serial_mappings,
            "extension": [
                {
                    "url": "http://projectronin.io/fhir/StructureDefinition/Extension/ronin-conceptMapSchema",
                    "valueString": f"{ConceptMap.database_schema_version}.0.0",
                }
            ]
            # For now, we are intentionally leaving out created_dates as they are not part of the FHIR spec and
            # are not required for our use cases at this time
        }
        if self.published_date is not None:
            serialized["meta"] = {
                "lastUpdated": self.published_date.strftime(
                    "%Y-%m-%dT%H:%M:%S.%f+00:00"
                )
            }

        if include_internal_info:
            serialized["internalData"] = {
                "source_value_set_uuid": self.concept_map.source_value_set_uuid,
                "source_value_set_version_uuid": self.source_value_set_version_uuid,
                "target_value_set_uuid": self.concept_map.target_value_set_uuid,
                "target_value_set_version_uuid": self.target_value_set_version_uuid,
            }
        return serialized

    def prepare_for_oci(self):
        serialized = self.serialize()
        rcdm_id = serialized.get("id")
        rcdm_url = "http://projectronin.io/ConceptMap/"
        # id will depend on publisher
        if self.concept_map.publisher == "Project Ronin":
            rcdm_id = serialized.get("id")
            rcdm_url = "http://projectronin.io/fhir/ConceptMap/"
        elif self.concept_map.publisher == "FHIR":
            rcdm_id = serialized.get("name")
            # transform rcdm_id in place
            rcdm_id = re.sub("([a-z])([A-Z])", r"\1-\2", rcdm_id).lower()
            rcdm_url = "http://hl7.org/fhir/ConceptMap/"

        if (
            self.status == "pending"
        ):  # has a required binding (translate pending to draft)
            rcdm_status = "draft"
        else:
            rcdm_status = self.status

        rcdm_date_now = datetime.datetime.now()
        rcdm_date = rcdm_date_now.strftime("%Y-%m-%dT%H:%M:%S.%f")[:-3] + "Z"

        oci_serialized = {
            "id": rcdm_id,
            "url": f"{rcdm_url}{rcdm_id}",
            # specific to the overall value set; suffix matching the id field exactly
            "status": rcdm_status,
            # has a required binding (translate pending to draft)  (draft, active, retired, unknown)
            "date": rcdm_date,  # the date the status was set to active
            "meta": {
                "profile": [
                    "http://projectronin.io/fhir/StructureDefinition/ronin-conceptMap"
                ]
            },
        }

        serialized.update(oci_serialized)  # Merge oci_serialized into serialized
        serialized.pop("contact")
        serialized.pop("publisher")
        serialized.pop("title")
        initial_path = f"{ConceptMap.object_storage_folder_name}/v{ConceptMap.database_schema_version}"

        return serialized, initial_path

    def publish(self):
        """
        A method to complete the full publication process including pushing to OCI, Simplifier,
        Normalization Registry and setting status active.
        @return: n/a
        """
        concept_map_to_json, initial_path = self.prepare_for_oci()
        set_up_object_store(
            concept_map_to_json,
            initial_path + f"/published/{self.concept_map.uuid}",
            folder="published",
            content_type="json"
        )  # sends to OCI
        self.version_set_status_active()
        self.set_publication_date()
        self.retire_and_obsolete_previous_version()
        self.to_simplifier()
        # Publish new version of data normalization registry
        app.models.data_ingestion_registry.DataNormalizationRegistry.publish_data_normalization_registry()
        app.tasks.resolve_errors_after_concept_map_publish.delay(concept_map_version_uuid=self.uuid)


    def to_simplifier(self):
        """
        A method to send a concept map version to
        @return: n/a
        """
        concept_map_to_json, initial_path = self.prepare_for_oci()
        resource_id = concept_map_to_json["id"]
        resource_type = concept_map_to_json["resourceType"]  # param for Simplifier
        concept_map_to_json["status"] = "active"  # Simplifier requires status
        # Check if the 'group' key is present
        if "group" in concept_map_to_json and len(concept_map_to_json["group"]) > 0:
            group = concept_map_to_json["group"][0]

            if "element" in group:
                group["element"] = group["element"][
                    :50
                ]  # Limit the 'element' list to the top 50 entries

                for element in group["element"]:
                    if "target" in element:
                        element["target"].sort(
                            key=itemgetter("id", "code")
                        )  # Sort list of dicts by 'id' and 'code'
                        element["target"] = list(
                            target for target, _ in itertools.groupby(element["target"])
                        )  # Remove duplicates
        publish_to_simplifier(resource_type, resource_id, concept_map_to_json)

    def resolve_error_service_issues(self):
        """
        After the ConceptMapVersion has been published, call this function to identify open Data Validation Service
        issues associated with codes in this new concept map version, marking those issues 'resolved' on our side and
        calling the reprocessResource API in the Interops Data Validation Service to reprocess those resources. That
        call sets the associated issue(s) to status REPROCESSED, the final status for Data Validation Service issues.
        """
        conn = get_db()
        issues_resources_query = text(
            """
            SELECT e.issue_uuid, e.resource_uuid FROM 
            concept_maps.source_concept as sc JOIN custom_terminologies.error_service_issue as e
            ON
            sc.custom_terminology_uuid = e.custom_terminology_code_uuid 
            WHERE
            e.status <> 'resolved'
            AND
            sc.concept_map_version_uuid = :concept_map_version_uuid
            AND
            sc.uuid in (
                select source_concept_uuid 
                from concept_maps.concept_relationship 
                where review_status = 'reviewed'
            )
            """
        )
        issues_resources_result = conn.execute(
            issues_resources_query,
            {
                "concept_map_version_uuid": self.uuid
            }
        )
        issue_uuid_list = []
        resource_uuid_list = []
        for row in issues_resources_result:
            issue_uuid_list.append(row.issue_uuid)
            resource_uuid = row.resource_uuid
            if resource_uuid not in resource_uuid_list:
                resource_uuid_list.append(resource_uuid)

        # Using full paths to avoid circular import from normalization_error_service
        # Gather the reprocessing calls for each resource_uuid 
        app.models.normalization_error_service.reprocess_resources(resource_uuid_list)

        # Mark issues resolved - full path avoids circular import
        app.models.normalization_error_service.set_issues_resolved(issue_uuid_list)


    @classmethod
    def get_active_concept_map_versions(cls) -> List["ConceptMapVersion"]:
        """
        A class method to query the database for active concept map versions.
        @return: A list on active concept maps version uuids
        """
        conn = get_db()
        data = conn.execute(
            text(
                """  
                SELECT uuid FROM concept_maps.concept_map_version  
                WHERE status = 'active'  
                """
            )
        )

        active_concept_map_versions = [cls(row.uuid) for row in data]
        return active_concept_map_versions


@dataclass
class MappingRelationship:
    uuid: UUID
    code: str
    display: str

    @classmethod
    def load(cls, uuid):
        """
        Load a mapping relationship from the database using the UUID of the mapping relationship.

        :return: The mapping relationship loaded from the database.
        """
        conn = get_db()
        data = conn.execute(
            text(
                """
                select * from concept_maps.relationship_codes
                where uuid=:uuid
                """
            ),
            {"uuid": uuid},
        ).first()

        return cls(uuid=data.uuid, code=data.code, display=data.display)

    @classmethod
    def load_by_code(cls, code):
        """
        Load a mapping relationship from the database by code of the mapping relationship.

        :return: The mapping relationship loaded from the database.
        """

        conn = get_db()
        data = conn.execute(
            text(
                """
                select * from concept_maps.relationship_codes
                where code=:code
                """
            ),
            {"code": code},
        ).first()
        return cls(uuid=data.uuid, code=data.code, display=data.display)

    @classmethod
    @ttl_cache()
    def load_by_code_from_cache(cls, code):
        return cls.load_by_code(code)

    @classmethod
    def load_by_uuid(cls, uuid):
        conn = get_db()
        data = conn.execute(
            text(
                """
                select * from concept_maps.relationship_codes
                where uuid=:uuid
                """
            ),
            {"uuid": uuid},
        ).first()
        return cls(uuid=data.uuid, code=data.code, display=data.display)

    @classmethod
    @ttl_cache()
    def load_by_uuid_from_cache(cls, uuid):
        return cls.load_by_uuid(uuid)

    def serialize(self):
        """
        Prepares a JSON representation of the mapping relationship to return to the API

        :return: A dictionary containing the serialized mapping relationship.
        """
        return {"uuid": self.uuid, "code": self.code, "display": self.display}


@dataclass
class SourceConcept:
    uuid: UUID
    code: str
    display: str
    system: Terminology
    comments: Optional[str] = None
    additional_context: Optional[str] = None
    map_status: Optional[str] = None
    assigned_mapper: Optional[UUID] = None
    assigned_reviewer: Optional[UUID] = None
    no_map: Optional[bool] = None
    reason_for_no_map: Optional[str] = None
    mapping_group: Optional[str] = None
    previous_version_context: Optional[dict] = None
    concept_map_version_uuid: Optional[UUID] = None
    depends_on_property: Optional[str] = None
    depends_on_system: Optional[str] = None
    depends_on_value: Optional[str] = None
    depends_on_display: Optional[str] = None

    def __post_init__(self):
        self.code_object = Code(
            uuid=self.uuid,
            code=self.code,
            display=self.display,
            system=self.system.fhir_uri,
            version=self.system.version,
        )

    def __hash__(self):
        return hash(
            (
                self.uuid,
                self.code,
                self.display,
                self.system,
                self.depends_on_property,
                self.depends_on_system,
                self.depends_on_value,
                self.depends_on_display,
            )
        )

    @property
    def id(self):
        """
        Calculates a unique MD5 hash for the current instance.

        This property combines `code` and `display` attributes, strips off any leading or trailing white spaces,
        and then converts the combined string to an MD5 hash. Note that the combined string is encoded in UTF-8
        before generating the hash.

        Returns:
            str: A hexadecimal string representing the MD5 hash of the `code` and `display` attributes.

        Raises:
            AttributeError: If the `code` or `display` attribute is not set for the instance.
        """
        combined = (self.code.strip() + self.display.strip()).encode("utf-8")
        return hashlib.md5(combined).hexdigest()

    @classmethod
    def load(cls, source_concept_uuid: UUID) -> "SourceConcept":
        conn = get_db()
        query = text(
            """
                SELECT uuid, code, display, system, comments,
                       additional_context, map_status, assigned_mapper,
                       assigned_reviewer, no_map, reason_for_no_map,
                       mapping_group, previous_version_context, concept_map_version_uuid
                FROM concept_maps.source_concept
                WHERE uuid = :uuid
            """
        )
        result = conn.execute(query, {"uuid": str(source_concept_uuid)}).fetchone()

        if result:
            return cls(
                uuid=result.uuid,
                code=result.code,
                display=result.display,
                system=Terminology.load(result.system),
                comments=result.comments,
                additional_context=result.additional_context,
                map_status=result.map_status,
                assigned_mapper=result.assigned_mapper,
                assigned_reviewer=result.assigned_reviewer,
                no_map=result.no_map,
                reason_for_no_map=result.reason_for_no_map,
                mapping_group=result.mapping_group,
                previous_version_context=result.previous_version_context,
                concept_map_version_uuid=result.concept_map_version_uuid,
            )
        else:
            raise ValueError(f"No source concept found with UUID {source_concept_uuid}")

    def update(
        self,
        comments: Optional[str] = None,
        additional_context: Optional[str] = None,
        map_status: Optional[str] = None,
        assigned_mapper: Optional[UUID] = None,
        assigned_reviewer: Optional[UUID] = None,
        no_map: Optional[bool] = None,
        reason_for_no_map: Optional[str] = None,
        mapping_group: Optional[str] = None,
        previous_version_context: Optional[str] = None,
    ):
        conn = get_db()
        # Create a dictionary to store the column names and their corresponding new values
        updates = {}

        if comments is not None:
            updates["comments"] = comments

        if additional_context is not None:
            updates["additional_context"] = additional_context

        if map_status is not None:
            updates["map_status"] = map_status

        if assigned_mapper is not None:
            updates["assigned_mapper"] = str(assigned_mapper)

        if assigned_reviewer is not None:
            updates["assigned_reviewer"] = str(assigned_reviewer)

        if no_map is not None:
            updates["no_map"] = no_map

        if reason_for_no_map is not None:
            updates["reason_for_no_map"] = reason_for_no_map

        if mapping_group is not None:
            updates["mapping_group"] = mapping_group

        if previous_version_context is not None:
            updates["previous_version_context"] = previous_version_context

        # Generate the SQL query
        query = f"UPDATE concept_maps.source_concept SET "
        query += ", ".join(f"{column} = :{column}" for column in updates)
        query += f" WHERE uuid = :uuid"

        # Execute the SQL query
        updates["uuid"] = str(self.uuid)
        conn.execute(text(query), updates)

        # Update the instance attributes
        for column, value in updates.items():
            setattr(self, column, value)

    def serialize(self) -> dict:
        serialized_data = {
            "uuid": str(self.uuid),
            "code": self.code,
            "display": self.display,
            "system": self.system.serialize(),
            "comments": self.comments,
            "additional_context": self.additional_context,
            "map_status": self.map_status,
            "assigned_mapper": str(self.assigned_mapper)
            if self.assigned_mapper
            else None,
            "assigned_reviewer": str(self.assigned_reviewer)
            if self.assigned_reviewer
            else None,
            "no_map": self.no_map,
            "reason_for_no_map": self.reason_for_no_map,
            "mapping_group": self.mapping_group,
            "previous_version_context": self.previous_version_context,
        }
        return serialized_data


@dataclass
class Mapping:
    """
    Represents a mapping relationship between two codes, and provides methods to load, save and use the relationships.
    """

    source: SourceConcept
    relationship: MappingRelationship
    target: Code
    uuid: Optional[UUID] = None
    mapping_comments: Optional[str] = None
    author: Optional[str] = None
    conn: Optional[None] = None
    review_status: str = "ready for review"
    created_date: Optional[datetime.datetime] = None
    reviewed_date: Optional[datetime.datetime] = None
    review_comment: Optional[str] = None
    reviewed_by: Optional[str] = None
    reason_for_no_map: Optional[str] = None

    def __post_init__(self):
        self.conn = get_db()
        self.uuid = uuid.uuid4()

    @property
    def id(self):
        """
        Generates and returns an MD5 hash as a hexadecimal string.

        The hash is created using the following attributes:
        - source.id
        - relationship.code
        - target.code
        - target.display
        - target.system

        This method does not take any arguments, and it returns a string representing the hexadecimal value of the MD5 hash.

        :return: a string of hexadecimal digits representing an MD5 hash
        """
        # concatenate the required attributes into a string
        concat_str = (
            str(self.source.id)
            + str(self.source.depends_on_property).strip()
            + str(self.source.depends_on_system).strip()
            + str(self.source.depends_on_value).strip()
            + str(self.source.depends_on_display).strip()
            + self.relationship.code
            + self.target.code
            + self.target.display
            + self.target.system
        )
        # create a new md5 hash object
        hash_object = hashlib.md5()
        # update the hash object with the bytes-like object
        hash_object.update(concat_str.encode("utf-8"))
        # return the hexadecimal representation of the hash
        return hash_object.hexdigest()

    @classmethod
    def load(cls, uuid):
        """Loads a Mapping instance from the database by its UUID."""
        pass

    def save(self):
        """Saves the mapping relationship instance to the database."""
        self.conn.execute(
            text(
                """
                INSERT INTO concept_maps.concept_relationship(
                uuid, review_status, source_concept_uuid, relationship_code_uuid, target_concept_code, 
                target_concept_display, target_concept_system_version_uuid, mapping_comments, author, created_date
                ) VALUES (
                :uuid, :review_status, :source_concept_uuid, :relationship_code_uuid, :target_concept_code, 
                :target_concept_display, :target_concept_system_version_uuid, :mapping_comments, :author, :created_date
                );
                """
            ),
            {
                "uuid": self.uuid,
                "review_status": self.review_status,
                "source_concept_uuid": self.source.uuid,
                "relationship_code_uuid": self.relationship.uuid,
                "target_concept_code": self.target.code,
                "target_concept_display": self.target.display,
                "target_concept_system_version_uuid": self.target.terminology_version_uuid,
                "mapping_comments": self.mapping_comments,
                "author": self.author,
                "created_date": datetime.datetime.now(),
            },
        )

        # If auto-advance is on, mark the source_concept as ready for review
        concept_map_settings = (
            ConceptMapSettings.load_by_concept_map_version_uuid_from_cache(
                self.source.concept_map_version_uuid
            )
        )
        if concept_map_settings.auto_advance_after_mapping:
            self.source.update(map_status="ready for review")

    def serialize(self):
        """Prepares a JSON representation of the Mapping instance to return to the API."""
        return {
            "source": self.source.serialize(),
            "relationship": self.relationship.serialize(),
            "target": self.target.serialize(),
            "mapping_comments": self.mapping_comments,
            "author": self.author,
            "uuid": self.uuid,
            "review_status": self.review_status,
        }

    @staticmethod
    def update_relationship_code(mapping_uuid: UUID, new_relationship_code_uuid: UUID):
        """Updates the relationship_code_uuid for the specified mapping_uuid in the database."""
        conn = get_db()
        conn.execute(
            text(
                """  
                UPDATE concept_maps.concept_relationship  
                SET relationship_code_uuid = :new_relationship_code_uuid  
                WHERE uuid = :mapping_uuid;  
                """
            ),
            {
                "mapping_uuid": mapping_uuid,
                "new_relationship_code_uuid": new_relationship_code_uuid,
            },
        )


@dataclass
class MappingSuggestion:
    """A class representing a mapping suggestion."""

    uuid: UUID
    source_concept_uuid: UUID
    code: Code
    suggestion_source: str
    confidence: float
    timestamp: datetime.datetime = None
    accepted: bool = None

    def save(self):
        """Saves the mapping suggestion to the database"""
        conn = get_db()
        conn.execute(
            text(
                """
                insert into concept_maps.suggestion
                (uuid, source_concept_uuid, code, display, terminology_version, suggestion_source, confidence, timestamp)
                values
                (:new_uuid, :source_concept_uuid, :code, :display, :terminology_version, :suggestion_source, :confidence, now())
                """
            ),
            {
                "new_uuid": self.uuid,
                "source_concept_uuid": self.source_concept_uuid,
                "code": self.code.code,
                "display": self.code.display,
                "terminology_version": self.code.terminology_version.uuid,
                "suggestion_source": self.suggestion_source,
                "confidence": self.confidence,
            },
        )

    def serialize(self):
        """Prepares a JSON representation of the mapping suggestion to return to the API."""
        return {
            "uuid": self.uuid,
            "source_concept_uuid": self.source_concept_uuid,
            "code": self.code.serialize(),
            "suggestion_source": self.suggestion_source,
            "confidence": self.confidence,
            "timestamp": self.timestamp,
            "accepted": self.accepted,
        }


# TODO: This is a temporary function to solve a short term problem we have
def transform_struct_string_to_json(struct_string):
    # Parse the coding elements and the text that trails at the end
    # Handle different start/end characters
    if struct_string.startswith("{") and struct_string.endswith("}"):
        # Remove the outer curly braces
        input_str = struct_string[1:-1]
        # Split on '],'
        tuple_str, text_string = input_str.rsplit("],", 1)
        text_string = text_string.strip()
    elif struct_string.startswith("[") and struct_string.endswith("]"):
        # Remove the outer square brackets
        tuple_str = struct_string[1:-1]
        text_string = None
    else:
        raise ValueError("Invalid input string format")

    # Find the tuples using a regular expression
    tuple_pattern = r"\{([^}]+)\}"
    tuple_matches = re.findall(tuple_pattern, tuple_str)

    # Convert each matched tuple into a dictionary
    # We are hard coding added dictionary keys that were lost in the original transformation process
    coding_array = []
    for match in tuple_matches:
        items = match.split(", ")
        d = {
            "code": items[0],
            "display": None
            if len(items) < 2 or items[1] == "null"
            else ", ".join(items[1:-1]),
            "system": items[-1],
        }
        coding_array.append(d)

    result = {"coding": coding_array}

    if text_string is not None:
        result["text"] = text_string

    # Convert the dictionary into a JSON string
    return json.dumps(result)


def update_comments_source_concept(source_concept_uuid, comments):
    conn = get_db()
    conn.execute(
        text(
            """
            update concept_maps.source_concept
            set comments=:comments
            where uuid=:source_concept_uuid
            """
        ),
        {"source_concept_uuid": source_concept_uuid, "comments": comments},
    )


def make_author_assigned_mapper(source_concept_uuid, author):
    conn = get_db()
    user_uuid_query = conn.execute(
        text(
            """  
            select uuid from project_management.user  
            where first_last_name = :author
            """
        ),
        {
            "author": author,
        },
    ).first()

    if user_uuid_query:
        assigned_mapper_update = (
            conn.execute(
                text(
                    """  
                update concept_maps.source_concept  
                set assigned_mapper = :user_uuid  
                where uuid = :source_concept_uuid  
                """
                ),
                {
                    "user_uuid": user_uuid_query.uuid,
                    "source_concept_uuid": source_concept_uuid,
                },
            ),
        )
        return "ok"
    else:
        return "Author not found"<|MERGE_RESOLUTION|>--- conflicted
+++ resolved
@@ -886,7 +886,7 @@
                         if x.target.system == target_uri
                         and x.target.version == target_version
                     ]
-<<<<<<< HEAD
+
                     # Only proceed if there are filtered_mappings for the current target_uri and target_version
                     if filtered_mappings:
                         # Do relevant checks on the code and display
@@ -929,72 +929,7 @@
                                 "equivalence": mapping.relationship.code,
                                 "comment": comment,
                             }
-=======
-                    # Do relevant checks on the code and display
-                    source_code_code = source_code.code.rstrip()
-                    source_code_display = source_code.display.rstrip()
-
-                    # Checking to see if the display is a coding array
-                    # TODO: INFX-2521 this is a temporary problem that we should fix in the future
-                    if is_coding_array(source_code_display):
-                        source_code_code, source_code_display = (
-                            source_code_display,
-                            source_code_code,
-                        )
-
-                    # We want the text string array that is supposed to be json to be formatted correctly
-                    # If it's not an array it should return the original string
-                    if is_coding_array(source_code_code):
-                        source_code_code = transform_struct_string_to_json(
-                            source_code_code
-                        )
-                    new_element = {
-                        "id": source_code.id,
-                        "code": source_code_code,
-                        "display": source_code_display,
-                        "target": [],
-                    }
-
-                    # Iterate through each mapping for the source and serialize it
-                    for mapping in filtered_mappings:
-                        if (
-                            mapping.target.code == "No map"
-                            and mapping.target.display == "No matching concept"
-                        ):
-                            comment = mapping.reason_for_no_map
-                        else:
-                            comment = None
-                        target_serialized = {
-                            "id": mapping.id,
-                            "code": mapping.target.code,
-                            "display": mapping.target.display,
-                            "equivalence": mapping.relationship.code,
-                            "comment": comment,
-                        }
-
-                        # Add dependsOn data
-                        if (
-                            source_code.depends_on_property
-                            or source_code.depends_on_value
-                        ):
-                            depends_on_value = source_code.depends_on_value
-                            if depends_on_value not in ("[null]", ""):
-                                if is_coding_array(depends_on_value):
-                                    depends_on_value = transform_struct_string_to_json(
-                                        depends_on_value
-                                    )
-                                depends_on = {
-                                    "property": source_code.depends_on_property,
-                                    "value": depends_on_value,
-                                }
-                                if source_code.depends_on_system:
-                                    depends_on["system"] = source_code.depends_on_system
-                                if source_code.depends_on_display:
-                                    depends_on["display"] = source_code.depends_on_display
-                                target_serialized["dependsOn"] = depends_on
-
-                        new_element["target"].append(target_serialized)
->>>>>>> 4c3bb8db
+
 
                             # Add dependsOn data
                             if (
