import datetime
import uuid
import functools
import json
import app.models.codes

from werkzeug.exceptions import BadRequest
from sqlalchemy import text
from dataclasses import dataclass
from uuid import UUID
from typing import Optional
from app.database import get_db
from app.models.codes import Code
from app.models.terminologies import Terminology
from app.helpers.oci_auth import oci_authentication
from app.helpers.db_helper import db_cursor


# This is from when we used `scrappyMaps`. It's used for mapping inclusions and can be removed as soon as that has been ported to the new maps.
class DeprecatedConceptMap:
    def __init__(self, uuid, relationship_types, concept_map_name):
        self.uuid = uuid
        self.relationship_types = relationship_types

        self.concept_map_name = concept_map_name

        self.mappings = []
        self.load_mappings()

    def load_mappings(self):
        conn = get_db()
        mapping_query = conn.execute(
            text(
                """
                select *
                from "scrappyMaps".map_table
                where "mapsetName" = :map_set_name
                and "targetConceptDisplay" != 'null'
                """
            ),
            {
                "map_set_name": self.concept_map_name,
                # 'relationship_codes': self.relationship_types
            },
        )
        source_system = None
        source_version = None
        target_system = None
        target_version = None
        self.mappings = [
            (
                app.models.codes.Code(
                    source_system,
                    source_version,
                    x.sourceConceptCode,
                    x.sourceConceptDisplay,
                ),
                app.models.codes.Code(
                    target_system,
                    target_version,
                    x.targetConceptCode,
                    x.targetConceptDisplay,
                ),
                x.relationshipCode,
            )
            for x in mapping_query
        ]

    @property
    def source_code_to_target_map(self):
        result = {}
        for item in self.mappings:
            if item[2] not in self.relationship_types:
                continue
            code = item[0].code.strip()
            mapped_code_object = item[1]
            if code not in result:
                result[code] = [mapped_code_object]
            else:
                result[code].append(mapped_code_object)
        return result

    @property
    def target_code_to_source_map(self):
        result = {}
        for item in self.mappings:
            if item[2] not in self.relationship_types:
                continue
            code = item[1].code.strip()
            mapped_code_object = item[0]
            if code not in result:
                result[code] = [mapped_code_object]
            else:
                result[code].append(mapped_code_object)
        return result


# This is the new maps system
class ConceptMap:
    def __init__(self, uuid):
        self.uuid = uuid
        self.name = None
        self.title = None
        self.description = None
        self.purpose = None
        self.publisher = None
        self.experimental = None
        self.author = None
        self.created_date = None
        self.include_self_map = None

        self.load_data()

    def load_data(self):
        conn = get_db()
        data = conn.execute(
            text(
                """
                select * from concept_maps.concept_map
                where uuid=:concept_map_uuid
                """
            ),
            {"concept_map_uuid": self.uuid},
        ).first()

        self.title = data.title
        self.name = data.name
        self.description = data.description
        self.purpose = data.purpose
        self.publisher = data.publisher
        self.experimental = data.experimental
        self.author = data.author
        self.created_date = data.created_date
        self.include_self_map = data.include_self_map


class ConceptMapVersion:
    def __init__(self, uuid):
        self.uuid = uuid
        self.concept_map = None
        self.description = None
        self.comments = None
        self.status = None
        self.created_date = None
        self.effective_start = None
        self.effective_end = None
        self.published_date = None
        self.version = None
        self.allowed_target_terminologies = []
        self.mappings = {}
        self.url = None

        self.load_data()

    def load_data(self):
        conn = get_db()
        data = conn.execute(
            text(
                """
                select * from concept_maps.concept_map_version
                where uuid=:version_uuid
                """
            ),
            {"version_uuid": self.uuid},
        ).first()

        self.concept_map = ConceptMap(data.concept_map_uuid)
        self.description = data.description
        self.comments = data.comments
        self.status = data.status
        self.created_date = data.created_date
        self.effective_start = data.effective_start
        self.effective_end = data.effective_end
        self.version = data.version
        self.published_date = data.published_date

        self.load_allowed_target_terminologies()
        self.load_mappings()
        self.generate_self_mappings()

    def load_allowed_target_terminologies(self):
        conn = get_db()
        data = conn.execute(
            text(
                """
                select * from concept_maps.concept_map_version_terminologies
                where concept_map_version_uuid=:concept_map_version_uuid
                and context='target_terminology'
                """
            ),
            {"concept_map_version_uuid": self.uuid},
        )
        for item in data:
            terminology_version_uuid = item.terminology_version_uuid
            self.allowed_target_terminologies.append(
                Terminology.load(terminology_version_uuid)
            )

    def generate_self_mappings(self):
        if self.concept_map.include_self_map is True:
            for target_terminology in self.allowed_target_terminologies:
                target_terminology.load_content()
                for code in target_terminology.codes:
                    self.mappings[code] = [
                        Mapping(
                            source=code,
                            relationship=MappingRelationship.load_by_code("equivalent"),
                            target=code,  # self is equivalent to self
                            mapping_comments="Auto-generated self map",
                        )
                    ]

    def load_mappings(self):
        conn = get_db()
        query = """
            select source_concept.code as source_code, source_concept.display as source_display, source_concept.system as source_system, 
            tv_source.version as source_version, tv_source.fhir_uri as source_fhir_uri,
            relationship_codes.code as relationship_code, source_concept.map_status,
            concept_relationship.target_concept_code, concept_relationship.target_concept_display,
            concept_relationship.target_concept_system_version_uuid as target_system,
            tv_target.version as target_version, tv_target.fhir_uri as target_fhir_uri
            from concept_maps.source_concept
            left join concept_maps.concept_relationship
            on source_concept.uuid = concept_relationship.source_concept_uuid
            join concept_maps.relationship_codes
            on relationship_codes.uuid = concept_relationship.relationship_code_uuid
            join terminology_versions as tv_source
            on cast(tv_source.uuid as uuid) = cast(source_concept.system as uuid)
            join terminology_versions as tv_target
            on tv_target.uuid = concept_relationship.target_concept_system_version_uuid
            where source_concept.concept_map_version_uuid=:concept_map_version_uuid
            and concept_relationship.review_status = 'reviewed'
            """

        results = conn.execute(
            text(query),
            {
                "concept_map_version_uuid": self.uuid,
            },
        )

        for item in results:
            source_code = Code(
                item.source_fhir_uri,
                item.source_version,
                item.source_code,
                item.source_display,
            )
            target_code = Code(
                item.target_fhir_uri,
                item.target_version,
                item.target_concept_code,
                item.target_concept_display,
            )
            relationship = MappingRelationship.load_by_code(
                item.relationship_code
            )  # this needs optimization

            mapping = Mapping(source_code, relationship, target_code)
            if source_code in self.mappings:
                self.mappings[source_code].append(mapping)
            else:
                self.mappings[source_code] = [mapping]

    def serialize_mappings(self):
        # Identify all the source terminology / target terminology pairings in the mappings
        source_target_pairs_set = set()

        for source_code, mappings in self.mappings.items():
            source_uri = source_code.system
            source_version = source_code.version
            for mapping in mappings:
                target_uri = mapping.target.system
                target_version = mapping.target.version

                source_target_pairs_set.add(
                    (source_uri, source_version, target_uri, target_version)
                )

        # Serialize the mappings
        groups = []

        for (
            source_uri,
            source_version,
            target_uri,
            target_version,
        ) in source_target_pairs_set:
            elements = []
            for source_code, mappings in self.mappings.items():
                if (
                    source_code.system == source_uri
                    and source_code.version == source_version
                ):
                    filtered_mappings = [
                        x
                        for x in mappings
                        if x.target.system == target_uri
                        and x.target.version == target_version
                    ]
                    elements.append(
                        {
                            "code": source_code.code,
                            "display": source_code.display,
                            "target": [
                                {
                                    "code": mapping.target.code,
                                    "display": mapping.target.display,
                                    "equivalence": mapping.relationship.code,
<<<<<<< HEAD
                                    "comment": None,
=======
>>>>>>> bd9afe0d
                                }
                                for mapping in filtered_mappings
                            ],
                        }
                    )

            groups.append(
                {
                    "source": source_uri,
                    "sourceVersion": source_version,
                    "target": target_uri,
                    "targetVersion": target_version,
                    "element": elements,
                }
            )

        return groups

    def serialize(self):
<<<<<<< HEAD
        for mapped_object in self.serialize_mappings():
            for nested in mapped_object["element"]:
                for item in nested["target"]:
                    if item["equivalence"] == "source-is-narrower-than-target":
                        item["equivalence"] = "wider"
                    elif item["equivalence"] == "source-is-broader-than-target":
                        item["equivalence"] = "narrower"
=======
        combined_description = (
            str(self.concept_map.description)
            + " Version-specific notes:"
            + str(self.description)
        )

>>>>>>> bd9afe0d
        return {
            "resourceType": "ConceptMap",
            "title": self.concept_map.title,
            "id": self.uuid,
            "name": self.concept_map.name,
            "contact": [{"name": self.concept_map.author}],
<<<<<<< HEAD
            "url": f"http://projectronin.io/fhir/ronin.common-fhir-model.uscore-r4/StructureDefinition/ConceptMap/{self.concept_map.uuid}",
=======
            "url": f"http://projectronin.com/fhir/us/ronin/ConceptMap/{self.concept_map.uuid}",
>>>>>>> bd9afe0d
            "description": self.concept_map.description,
            "purpose": self.concept_map.purpose,
            "publisher": self.concept_map.publisher,
            "experimental": self.concept_map.experimental,
            "status": self.status,
            "date": self.published_date.strftime("%Y-%m-%d"),
            "version": self.version,
<<<<<<< HEAD
            "group": self.serialize_mappings(),
            "extension": [
                {
                    "url": "http://projectronin.io/fhir/ronin.common-fhir-model.uscore-r4/StructureDefinition/Extension/ronin-ConceptMapSchema",
                    "valueString": "1.0.0",
                }
            ]
            # For now, we are intentionally leaving out created_dates as they are not part of the FHIR spec and
            # are not required for our use cases at this time
=======
            "group": self.serialize_mappings()
            # For now, we are intentionally leaving out created_dates as they are not part of the FHIR spec and not required for our use cases at this time
>>>>>>> bd9afe0d
        }

    def pre_export_validate(self):
        if self.pre_export_validate is False:
            raise BadRequest(
                "Concept map cannot be published because it failed validation"
            )

    @staticmethod
    def folder_path_for_oci(folder, concept_map, path):
        """
        This function creates the oci folder path based on folder given (prerelease or published) - prerelease includes
        an utc timestamp appended at the end as there can be multiple versions in prerelease
        @param folder: destination folder (prerelease or published)
        @param concept_map: concept map object
        @param path: string path - complete folder path location
        @return: string of folder path
        """
        if folder == "prerelease":
            path = (
                path
                + f"/{concept_map['version']}_{datetime.datetime.utcnow().strftime('%Y%m%d-%H%M')}.json"
            )
            return path
        if folder == "published":
            path = path + f"/{concept_map['version']}.json"
            return path

    @staticmethod
    def check_for_prerelease_in_published(
        path, object_storage_client, bucket_name, namespace, concept_map
    ):
        """
        This function changes the folder path to reflect published if the folder passed was prerelease.  We do this
        specifically to check if a PRERELEASE concept map is already in the PUBLISHED FOLDER
        @param path: complete string folder path for the concept map
        @param object_storage_client: oci client to check for file existence
        @param bucket_name: bucket for oci - most cases 'infx-shared'
        @param namespace: oci namespaced for infx bucket
        @param concept_map: concept map object - used here to get the version appended to the folder path
        @return: True or False depending on if the file exists in the published folder
        """
        published_path = path.replace("prerelease", "published")
        path_to_check = published_path + f"/{concept_map['version']}.json"
        exists_in_published = ConceptMapVersion.folder_in_bucket(
            path_to_check, object_storage_client, bucket_name, namespace
        )
        return exists_in_published

    @staticmethod
    def set_up_object_store(concept_map, folder):
        """
        This function is the conditional matrix for saving a concept map to oci.  The function LOOKS
        to see if the concept map already exists and LOOKS to see where it should be saved.
        @param concept_map: concept map object - used to retrieve version and correct folder name from url
        @param folder: string folder destination (prerelease or published)
        @return: concept map if saved to oci, otherwise messages returned based on findings
        """
        object_storage_client = oci_authentication()
        concept_map_uuid = concept_map["url"].rsplit("/", 1)[1]
        if concept_map["status"] == "active" or concept_map["status"] == "in progress":
            path = f"ConceptMaps/v1/{folder}/{concept_map_uuid}"
        else:
            raise BadRequest(
                "Concept map cannot be saved in object store, status must be either active or in progress."
            )
        bucket_name = "infx-shared"
        namespace = object_storage_client.get_namespace().data

        # if folder is prerelease check if file exists in PUBLISHED folder
        if folder == "prerelease":
            pre_in_pub = ConceptMapVersion.check_for_prerelease_in_published(
                path, object_storage_client, bucket_name, namespace, concept_map
            )
            if pre_in_pub:
                return {"message": "concept map is already in the published bucket"}
        folder_exists = ConceptMapVersion.folder_in_bucket(
            path, object_storage_client, bucket_name, namespace
        )
        if not folder_exists:
            del concept_map["status"]
            path = ConceptMapVersion.folder_path_for_oci(folder, concept_map, path)
            ConceptMapVersion.save_to_object_store(
                path, object_storage_client, bucket_name, namespace, concept_map
            )
            return concept_map
        elif folder_exists:
            del concept_map["status"]
            path = ConceptMapVersion.folder_path_for_oci(folder, concept_map, path)
            if folder == "prerelease":
                ConceptMapVersion.save_to_object_store(
                    path, object_storage_client, bucket_name, namespace, concept_map
                )
                return concept_map
            if folder == "published":
                version_exist = ConceptMapVersion.folder_in_bucket(
                    path, object_storage_client, bucket_name, namespace
                )
                if version_exist:
                    return {"message": "concept map already in bucket"}
                else:
                    ConceptMapVersion.save_to_object_store(
                        path, object_storage_client, bucket_name, namespace, concept_map
                    )
                return concept_map

    @staticmethod
    def folder_in_bucket(path, object_storage_client, bucket_name, namespace):
        """
        This function will check if a specified folder/file already exists in oci
        @param path: string path of folder
        @param object_storage_client: oci client
        @param bucket_name: bucket for oci - most cases 'infx-shared'
        @param namespace: oci namespaced for infx bucket
        @return: True or False depending on if the file exists in the published folder
        """
        object_list = object_storage_client.list_objects(namespace, bucket_name)
        exists = [x for x in object_list.data.objects if path in x.name]
        return True if exists else False

    @staticmethod
    def save_to_object_store(
        path, object_storage_client, bucket_name, namespace, concept_map
    ):
        """
        This function saves the given concept map to the oci infx-shared bucket based on the folder path given
        @param path: string path for folder
        @param object_storage_client: oci client
        @param bucket_name: bucket for oci - most cases 'infx-shared'
        @param namespace: oci namespaced for infx bucket
        @param concept_map: concept map object - used here to get the version appended to the folder path
        @return: completion message and concept map
        """
        object_storage_client.put_object(
            namespace,
            bucket_name,
            path,
            json.dumps(concept_map, indent=2).encode("utf-8"),
        )
        return {"message": "concept map pushed to bucket", "object": concept_map}

    @staticmethod
    @db_cursor
    def get_concept_map_from_db(conn, version_uuid):
        """
        This function runs the below sql query to get the overall concept map uuid and version for use in searching
        oci storage, sql query returns most recent version
        @param conn: db_cursor wrapper function to create connection to sql db
        @param version_uuid: UUID; concept map version used to retrieve overall concept uuid
        @return: dictionary containing overall concept map uuid and version
        """
        data = conn.execute(
            text(
                """
                select * from concept_maps.concept_map_version
                where uuid=:version_uuid order by version desc 
                """
            ),
            {"version_uuid": version_uuid},
        ).first()
        if data is None:
            return False

        result = dict(data)
        return {"folder_name": result["concept_map_uuid"], "version": result["version"]}

    @staticmethod
    def get_concept_map_from_object_store(concept_map, folder):
        """
        This function gets the requested concept from oci storage
        @param concept_map: concept map object used to get the most recent version
        @param folder: string path to look for in oci
        @return: json of concept map found in oci storage
        """
        object_storage_client = oci_authentication()
        bucket_name = "infx-shared"
        namespace = object_storage_client.get_namespace().data
        path = f"ConceptMaps/v1/{folder}/{str(concept_map['folder_name'])}/{concept_map['version']}.json"
        try:
            concept_map_found = object_storage_client.get_object(
                namespace, bucket_name, path
            )
        except:
            return {"message": f"{path} not found."}
        return concept_map_found.data.json()


@dataclass
class MappingRelationship:
    uuid: UUID
    code: str
    display: str

    @classmethod
    def load(cls, uuid):
        conn = get_db()
        data = conn.execute(
            text(
                """
                select * from concept_maps.relationship_codes
                where uuid=:uuid
                """
            ),
            {"uuid": uuid},
        ).first()

        return cls(uuid=data.uuid, code=data.code, display=data.display)

    @classmethod
    @functools.lru_cache(maxsize=32)
    def load_by_code(cls, code):
        conn = get_db()
        data = conn.execute(
            text(
                """
                select * from concept_maps.relationship_codes
                where code=:code
                """
            ),
            {"code": code},
        ).first()
        return cls(uuid=data.uuid, code=data.code, display=data.display)

    def serialize(self):
        return {"uuid": self.uuid, "code": self.code, "display": self.display}


@dataclass
class Mapping:
    source: Code
    relationship: MappingRelationship
    target: Code
    mapping_comments: Optional[str] = None
    author: Optional[str] = None
    uuid: Optional[UUID] = None
    cursor: Optional[None] = None
    review_status: str = "ready for review"

    def __post_init__(self):
        self.cursor = get_db()
        self.uuid = uuid.uuid4()

    @classmethod
    def load(cls, uuid):
        pass

    def save(self):
        self.cursor.execute(
            text(
                """
                INSERT INTO concept_maps.concept_relationship(
                uuid, review_status, source_concept_uuid, relationship_code_uuid, target_concept_code, 
                target_concept_display, target_concept_system_version_uuid, mapping_comments, author, created_date
                ) VALUES (
                :uuid, :review_status, :source_concept_uuid, :relationship_code_uuid, :target_concept_code, 
                :target_concept_display, :target_concept_system_version_uuid, :mapping_comments, :author, :created_date
                );
                """
            ),
            {
                "uuid": self.uuid,
                "review_status": self.review_status,
                "source_concept_uuid": self.source.uuid,
                "relationship_code_uuid": self.relationship.uuid,
                "target_concept_code": self.target.code,
                "target_concept_display": self.target.display,
                "target_concept_system_version_uuid": self.target.terminology_version,
                "mapping_comments": self.mapping_comments,
                "author": self.author,
                "created_date": datetime.datetime.now(),
            },
        )

    def serialize(self):
        return {
            "source": self.source.serialize(),
            "relationship": self.relationship.serialize(),
            "target": self.target.serialize(),
            "mapping_comments": self.mapping_comments,
            "author": self.author,
            "uuid": self.uuid,
            "review_status": self.review_status,
        }


@dataclass
class MappingSuggestion:
    uuid: UUID
    source_concept_uuid: UUID
    code: Code
    suggestion_source: str
    confidence: float
    timestamp: datetime.datetime = None
    accepted: bool = None

    def save(self):
        conn = get_db()
        conn.execute(
            text(
                """
                insert into concept_maps.suggestion
                (uuid, source_concept_uuid, code, display, terminology_version, suggestion_source, confidence, timestamp)
                values
                (:new_uuid, :source_concept_uuid, :code, :display, :terminology_version, :suggestion_source, :confidence, now())
                """
            ),
            {
                "new_uuid": self.uuid,
                "source_concept_uuid": self.source_concept_uuid,
                "code": self.code.code,
                "display": self.code.display,
                "terminology_version": self.code.terminology_version.uuid,
                "suggestion_source": self.suggestion_source,
                "confidence": self.confidence,
            },
        )

    def serialize(self):
        return {
            "uuid": self.uuid,
            "source_concept_uuid": self.source_concept_uuid,
            "code": self.code.serialize(),
            "suggestion_source": self.suggestion_source,
            "confidence": self.confidence,
            "timestamp": self.timestamp,
            "accepted": self.accepted,
        }<|MERGE_RESOLUTION|>--- conflicted
+++ resolved
@@ -14,6 +14,8 @@
 from app.models.terminologies import Terminology
 from app.helpers.oci_auth import oci_authentication
 from app.helpers.db_helper import db_cursor
+from elasticsearch import TransportError
+from numpy import source
 
 
 # This is from when we used `scrappyMaps`. It's used for mapping inclusions and can be removed as soon as that has been ported to the new maps.
@@ -307,10 +309,7 @@
                                     "code": mapping.target.code,
                                     "display": mapping.target.display,
                                     "equivalence": mapping.relationship.code,
-<<<<<<< HEAD
                                     "comment": None,
-=======
->>>>>>> bd9afe0d
                                 }
                                 for mapping in filtered_mappings
                             ],
@@ -330,7 +329,6 @@
         return groups
 
     def serialize(self):
-<<<<<<< HEAD
         for mapped_object in self.serialize_mappings():
             for nested in mapped_object["element"]:
                 for item in nested["target"]:
@@ -338,25 +336,13 @@
                         item["equivalence"] = "wider"
                     elif item["equivalence"] == "source-is-broader-than-target":
                         item["equivalence"] = "narrower"
-=======
-        combined_description = (
-            str(self.concept_map.description)
-            + " Version-specific notes:"
-            + str(self.description)
-        )
-
->>>>>>> bd9afe0d
         return {
             "resourceType": "ConceptMap",
             "title": self.concept_map.title,
             "id": self.uuid,
             "name": self.concept_map.name,
             "contact": [{"name": self.concept_map.author}],
-<<<<<<< HEAD
             "url": f"http://projectronin.io/fhir/ronin.common-fhir-model.uscore-r4/StructureDefinition/ConceptMap/{self.concept_map.uuid}",
-=======
-            "url": f"http://projectronin.com/fhir/us/ronin/ConceptMap/{self.concept_map.uuid}",
->>>>>>> bd9afe0d
             "description": self.concept_map.description,
             "purpose": self.concept_map.purpose,
             "publisher": self.concept_map.publisher,
@@ -364,7 +350,6 @@
             "status": self.status,
             "date": self.published_date.strftime("%Y-%m-%d"),
             "version": self.version,
-<<<<<<< HEAD
             "group": self.serialize_mappings(),
             "extension": [
                 {
@@ -374,10 +359,6 @@
             ]
             # For now, we are intentionally leaving out created_dates as they are not part of the FHIR spec and
             # are not required for our use cases at this time
-=======
-            "group": self.serialize_mappings()
-            # For now, we are intentionally leaving out created_dates as they are not part of the FHIR spec and not required for our use cases at this time
->>>>>>> bd9afe0d
         }
 
     def pre_export_validate(self):
