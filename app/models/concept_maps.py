import datetime
import uuid

import app.models.terminologies
import app.models.codes

from sqlalchemy import text
from dataclasses import dataclass
from uuid import UUID
from typing import Optional
from app.database import get_db
from app.models.codes import Code
from app.helpers.db_helper import db_cursor
from elasticsearch import TransportError
from numpy import source

# This is from when we used `scrappyMaps`. It's used for mapping inclusions and can be removed as soon as that has been ported to the new maps.
class DeprecatedConceptMap:
    def __init__(self, uuid, relationship_types, concept_map_name):
        self.uuid = uuid
        self.relationship_types = relationship_types

        self.concept_map_name = concept_map_name

        self.mappings = []
        self.load_mappings()

    def load_mappings(self):
        conn = get_db()
        mapping_query = conn.execute(
            text(
                """
                select *
                from "scrappyMaps".map_table
                where "mapsetName" = :map_set_name
                and "targetConceptDisplay" != 'null'
                """
            ),
            {
                "map_set_name": self.concept_map_name,
                # 'relationship_codes': self.relationship_types
            },
        )
        source_system = None
        source_version = None
        target_system = None
        target_version = None
        self.mappings = [
            (
                app.models.codes.Code(
                    source_system,
                    source_version,
                    x.sourceConceptCode,
                    x.sourceConceptDisplay,
                ),
                app.models.codes.Code(
                    target_system,
                    target_version,
                    x.targetConceptCode,
                    x.targetConceptDisplay,
                ),
                x.relationshipCode,
            )
            for x in mapping_query
        ]

    @property
    def source_code_to_target_map(self):
        result = {}
        for item in self.mappings:
            if item[2] not in self.relationship_types:
                continue
            code = item[0].code.strip()
            mapped_code_object = item[1]
            if code not in result:
                result[code] = [mapped_code_object]
            else:
                result[code].append(mapped_code_object)
        return result

    @property
    def target_code_to_source_map(self):
        result = {}
        for item in self.mappings:
            if item[2] not in self.relationship_types:
                continue
            code = item[1].code.strip()
            mapped_code_object = item[0]
            if code not in result:
                result[code] = [mapped_code_object]
            else:
                result[code].append(mapped_code_object)
        return result


# This is the new maps system
class ConceptMap:
    def __init__(self, uuid):
        self.uuid = uuid
        self.name = None
        self.title = None
        self.description = None
        self.purpose = None
        self.publisher = None
        self.experimental = None
        self.author = None
        self.created_date = None

        self.load_data()

    def load_data(self):
        conn = get_db()
        data = conn.execute(
            text(
                """
                select * from concept_maps.concept_map
                where uuid=:concept_map_uuid
                """
            ),
            {"concept_map_uuid": self.uuid},
        ).first()

        self.title = data.title
        self.name = data.name
        self.description = data.description
        self.purpose = data.purpose
        self.publisher = data.publisher
        self.experimental = data.experimental
        self.author = data.author
        self.created_date = data.created_date


class ConceptMapVersion:
    def __init__(self, uuid):
        self.uuid = uuid
        self.concept_map = None
        self.description = None
        self.comments = None
        self.status = None
        self.created_date = None
        self.effective_start = None
        self.effective_end = None
        self.published_date = None
        self.version = None
        self.mappings = {}
<<<<<<< HEAD
        self.url = None
=======

>>>>>>> 8b4920d4
        self.load_data()

    def load_data(self):
        conn = get_db()
        data = conn.execute(
            text(
                """
                select * from concept_maps.concept_map_version
                where uuid=:version_uuid
                """
            ),
            {"version_uuid": self.uuid},
        ).first()

        self.concept_map = ConceptMap(data.concept_map_uuid)
        self.description = data.description
        self.comments = data.comments
        self.status = data.status
        self.created_date = data.created_date
        self.effective_start = data.effective_start
        self.effective_end = data.effective_end
        self.version = data.version
        self.published_date = data.published_date

        self.load_mappings()

    def load_mappings(self):
        conn = get_db()
        query = """
            select source_concept.code as source_code, source_concept.display as source_display, source_concept.system as source_system, 
            tv_source.version as source_version, tv_source.fhir_uri as source_fhir_uri,
            relationship_codes.code as relationship_code, source_concept.map_status,
            concept_relationship.target_concept_code, concept_relationship.target_concept_display,
            concept_relationship.target_concept_system_version_uuid as target_system,
            tv_target.version as target_version, tv_target.fhir_uri as target_fhir_uri
            from concept_maps.source_concept
            left join concept_maps.concept_relationship
            on source_concept.uuid = concept_relationship.source_concept_uuid
            join concept_maps.relationship_codes
            on relationship_codes.uuid = concept_relationship.relationship_code_uuid
            join terminology_versions as tv_source
            on cast(tv_source.uuid as uuid) = cast(source_concept.system as uuid)
            join terminology_versions as tv_target
            on tv_target.uuid = concept_relationship.target_concept_system_version_uuid
            where source_concept.concept_map_version_uuid=:concept_map_version_uuid
			and map_status = 'reviewed'
			"""

        results = conn.execute(
            text(query),
            {
                "concept_map_version_uuid": self.uuid,
            },
        )

        for item in results:
            source_code = Code(
                item.source_fhir_uri,
                item.source_version,
                item.source_code,
                item.source_display,
            )
            target_code = Code(
                item.target_fhir_uri,
                item.target_version,
                item.target_concept_code,
                item.target_concept_display,
            )
            equivalence = item.relationship_code

            mapping = Mapping(source_code, equivalence, target_code)
            if source_code in self.mappings:
                self.mappings[source_code].append(mapping)
            else:
                self.mappings[source_code] = [mapping]

    def serialize_mappings(self):
        # Identify all the source terminology / target terminology pairings in the mappings
        source_target_pairs_set = set()

        for source_code, mappings in self.mappings.items():
            source_uri = source_code.system
            source_version = source_code.version
            for mapping in mappings:
                target_uri = mapping.target_code.system
                target_version = mapping.target_code.version

                source_target_pairs_set.add(
                    (source_uri, source_version, target_uri, target_version)
                )

        # Serialize the mappings
        groups = []

        for (
            source_uri,
            source_version,
            target_uri,
            target_version,
        ) in source_target_pairs_set:
            elements = []
            for source_code, mappings in self.mappings.items():
                if (
                    source_code.system == source_uri
                    and source_code.version == source_version
                ):
                    filtered_mappings = [
                        x
                        for x in mappings
                        if x.target_code.system == target_uri
                        and x.target_code.version == target_version
                    ]
                    elements.append(
                        {
                            "code": source_code.code,
                            "display": source_code.display,
                            "target": [
                                {
                                    "code": mapping.target_code.code,
                                    "display": mapping.target_code.display,
                                    "equivalence": mapping.equivalence,
<<<<<<< HEAD
                                    # "comment": None
                                } 
                                for mapping in filtered_mappings]
=======
                                    "comment": None,
                                }
                                for mapping in filtered_mappings
                            ],
>>>>>>> 8b4920d4
                        }
                    )

            groups.append(
                {
                    "source": source_uri,
                    "sourceVersion": source_version,
                    "target": target_uri,
                    "targetVersion": target_version,
                    "element": elements,
                }
            )

        return groups

    def serialize(self):
        combined_description = (
            str(self.concept_map.description)
            + " Version-specific notes:"
            + str(self.description)
        )

        return {
<<<<<<< HEAD
            'resourceType': 'ConceptMap',
            'title': self.concept_map.title,
            'id': self.uuid,
            'name': self.concept_map.name,
            'contact': [{'name': self.concept_map.author}],
            'url': f'http://projectronin.com/fhir/us/ronin/ConceptMap/{self.concept_map.uuid}',
            'description': self.concept_map.description,
            'purpose': self.concept_map.purpose,
            'publisher': self.concept_map.publisher,
            'experimental': self.concept_map.experimental,
            'status': self.status,
            'date': self.published_date.strftime('%Y-%m-%d'),
            'version': self.version,
            'group': self.serialize_mappings()
=======
            "title": self.concept_map.title,
            "description": combined_description,
            "purpose": self.concept_map.purpose,
            "publisher": self.concept_map.purpose,
            "experimental": self.concept_map.experimental,
            "comments": self.comments,
            "status": self.status,
            "effective_start": self.effective_start,
            "effective_end": self.effective_end,
            "version": self.version,
            "group": self.serialize_mappings()
>>>>>>> 8b4920d4
            # For now, we are intentionally leaving out created_dates as they are not part of the FHIR spec and not required for our use cases at this time
        }


@dataclass
class MappingRelationship:
    uuid: UUID
    code: str
    display: str

    @classmethod
    def load(cls, uuid):
        conn = get_db()
        data = conn.execute(
            text(
                """
                select * from concept_maps.relationship_codes
                where uuid=:uuid
                """
            ),
            {"uuid": uuid},
        ).first()

        return cls(uuid=data.uuid, code=data.code, display=data.display)

    def serialize(self):
        return {"uuid": self.uuid, "code": self.code, "display": self.display}


@dataclass
class Mapping:
    source: Code
    relationship: MappingRelationship
    target: Code
    mapping_comments: Optional[str]
    author: str
    uuid: Optional[UUID] = None
    cursor: Optional[None] = None
    review_status: str = "ready for review"

    def __post_init__(self):
        self.cursor = get_db()
        self.uuid = uuid.uuid4()

    @classmethod
    def load(cls, uuid):
        pass

    def save(self):
        self.cursor.execute(
            text(
                """
                INSERT INTO concept_maps.concept_relationship(
                uuid, review_status, source_concept_uuid, relationship_code_uuid, target_concept_code, 
                target_concept_display, target_concept_system_version_uuid, mapping_comments, author, created_date
                ) VALUES (
                :uuid, :review_status, :source_concept_uuid, :relationship_code_uuid, :target_concept_code, 
                :target_concept_display, :target_concept_system_version_uuid, :mapping_comments, :author, :created_date
                );
                """
            ),
            {
                "uuid": self.uuid,
                "review_status": self.review_status,
                "source_concept_uuid": self.source.uuid,
                "relationship_code_uuid": self.relationship.uuid,
                "target_concept_code": self.target.code,
                "target_concept_display": self.target.display,
                "target_concept_system_version_uuid": self.target.terminology_version,
                "mapping_comments": self.mapping_comments,
                "author": self.author,
                "created_date": datetime.datetime.now(),
            },
        )

    def serialize(self):
        return {
            "source": self.source.serialize(),
            "relationship": self.relationship.serialize(),
            "target": self.target.serialize(),
            "mapping_comments": self.mapping_comments,
            "author": self.author,
            "uuid": self.uuid,
            "review_status": self.review_status,
        }


@dataclass
class MappingSuggestion:
    uuid: UUID
    source_concept_uuid: UUID
    code: Code
    suggestion_source: str
    confidence: float
    timestamp: datetime.datetime = None
    accepted: bool = None

    def save(self):
        conn = get_db()
        conn.execute(
            text(
                """
                insert into concept_maps.suggestion
                (uuid, source_concept_uuid, code, display, terminology_version, suggestion_source, confidence, timestamp)
                values
                (:new_uuid, :source_concept_uuid, :code, :display, :terminology_version, :suggestion_source, :confidence, now())
                """
            ),
            {
                "new_uuid": self.uuid,
                "source_concept_uuid": self.source_concept_uuid,
                "code": self.code.code,
                "display": self.code.display,
                "terminology_version": self.code.terminology_version.uuid,
                "suggestion_source": self.suggestion_source,
                "confidence": self.confidence,
            },
        )

    def serialize(self):
        return {
            "uuid": self.uuid,
            "source_concept_uuid": self.source_concept_uuid,
            "code": self.code.serialize(),
            "suggestion_source": self.suggestion_source,
            "confidence": self.confidence,
            "timestamp": self.timestamp,
            "accepted": self.accepted,
        }<|MERGE_RESOLUTION|>--- conflicted
+++ resolved
@@ -143,11 +143,7 @@
         self.published_date = None
         self.version = None
         self.mappings = {}
-<<<<<<< HEAD
         self.url = None
-=======
-
->>>>>>> 8b4920d4
         self.load_data()
 
     def load_data(self):
@@ -269,16 +265,10 @@
                                     "code": mapping.target_code.code,
                                     "display": mapping.target_code.display,
                                     "equivalence": mapping.equivalence,
-<<<<<<< HEAD
-                                    # "comment": None
+
                                 } 
                                 for mapping in filtered_mappings]
-=======
-                                    "comment": None,
-                                }
-                                for mapping in filtered_mappings
-                            ],
->>>>>>> 8b4920d4
+
                         }
                     )
 
@@ -302,7 +292,7 @@
         )
 
         return {
-<<<<<<< HEAD
+
             'resourceType': 'ConceptMap',
             'title': self.concept_map.title,
             'id': self.uuid,
@@ -317,19 +307,6 @@
             'date': self.published_date.strftime('%Y-%m-%d'),
             'version': self.version,
             'group': self.serialize_mappings()
-=======
-            "title": self.concept_map.title,
-            "description": combined_description,
-            "purpose": self.concept_map.purpose,
-            "publisher": self.concept_map.purpose,
-            "experimental": self.concept_map.experimental,
-            "comments": self.comments,
-            "status": self.status,
-            "effective_start": self.effective_start,
-            "effective_end": self.effective_end,
-            "version": self.version,
-            "group": self.serialize_mappings()
->>>>>>> 8b4920d4
             # For now, we are intentionally leaving out created_dates as they are not part of the FHIR spec and not required for our use cases at this time
         }
 
