import datetime
import uuid

import app.models.terminologies
import app.models.codes

from sqlalchemy import text
from dataclasses import dataclass
from uuid import UUID
from typing import Optional
from app.database import get_db
from app.models.codes import Code
from app.helpers.db_helper import db_cursor
from elasticsearch import TransportError
from numpy import source

# This is from when we used `scrappyMaps`. It's used for mapping inclusions and can be removed as soon as that has been ported to the new maps.
class DeprecatedConceptMap:
    def __init__(self, uuid, relationship_types, concept_map_name):
        self.uuid = uuid
        self.relationship_types = relationship_types

        self.concept_map_name = concept_map_name

        self.mappings = []
        self.load_mappings()

    def load_mappings(self):
        conn = get_db()
        mapping_query = conn.execute(
            text(
                """
                select *
                from "scrappyMaps".map_table
                where "mapsetName" = :map_set_name
                and "targetConceptDisplay" != 'null'
                """
            ),
            {
                "map_set_name": self.concept_map_name,
                # 'relationship_codes': self.relationship_types
            },
        )
        source_system = None
        source_version = None
        target_system = None
        target_version = None
        self.mappings = [
            (
                app.models.codes.Code(
                    source_system,
                    source_version,
                    x.sourceConceptCode,
                    x.sourceConceptDisplay,
                ),
                app.models.codes.Code(
                    target_system,
                    target_version,
                    x.targetConceptCode,
                    x.targetConceptDisplay,
                ),
                x.relationshipCode,
            )
            for x in mapping_query
        ]

    @property
    def source_code_to_target_map(self):
        result = {}
        for item in self.mappings:
            if item[2] not in self.relationship_types:
                continue
            code = item[0].code.strip()
            mapped_code_object = item[1]
            if code not in result:
                result[code] = [mapped_code_object]
            else:
                result[code].append(mapped_code_object)
        return result

    @property
    def target_code_to_source_map(self):
        result = {}
        for item in self.mappings:
            if item[2] not in self.relationship_types:
                continue
            code = item[1].code.strip()
            mapped_code_object = item[0]
            if code not in result:
                result[code] = [mapped_code_object]
            else:
                result[code].append(mapped_code_object)
        return result


# This is the new maps system
class ConceptMap:
    def __init__(self, uuid):
        self.uuid = uuid
        self.name = None
        self.title = None
        self.description = None
        self.purpose = None
        self.publisher = None
        self.experimental = None
        self.author = None
        self.created_date = None
        self.include_self_map = None

        self.load_data()

    def load_data(self):
        conn = get_db()
        data = conn.execute(
            text(
                """
                select * from concept_maps.concept_map
                where uuid=:concept_map_uuid
                """
            ),
            {"concept_map_uuid": self.uuid},
        ).first()

        self.title = data.title
        self.name = data.name
        self.description = data.description
        self.purpose = data.purpose
        self.publisher = data.publisher
        self.experimental = data.experimental
        self.author = data.author
        self.created_date = data.created_date
        # self.include_self_map = data.include_self_map


class ConceptMapVersion:
    def __init__(self, uuid):
        self.uuid = uuid
        self.concept_map = None
        self.description = None
        self.comments = None
        self.status = None
        self.created_date = None
        self.effective_start = None
        self.effective_end = None
        self.published_date = None
        self.version = None
        self.allowed_target_terminologies = []
        self.mappings = {}
<<<<<<< HEAD
=======
        self.url = None
>>>>>>> af574168
        self.load_data()

    def load_data(self):
        conn = get_db()
        data = conn.execute(
            text(
                """
                select cmv.*, cm.include_self_map from concept_maps.concept_map_version cmv
                join concept_maps.concept_map cm
                on cmv.concept_map_uuid = cm.uuid
                where cmv.concept_map_uuid=:version_uuid
                """
            ),
            {"version_uuid": self.uuid},
        ).first()

        self.concept_map = ConceptMap(data.concept_map_uuid)
        self.description = data.description
        self.comments = data.comments
        self.status = data.status
        self.created_date = data.created_date
        self.effective_start = data.effective_start
        self.effective_end = data.effective_end
        self.version = data.version
<<<<<<< HEAD
        self.include_self_map = data.include_self_map
        self.load_allowed_target_terminologies()
=======
        self.published_date = data.published_date

>>>>>>> af574168
        self.load_mappings()
        self.generate_self_mappings()

    def load_allowed_target_terminologies(self):
        conn = get_db()
        data = conn.execute(
            text(
                """
                select * from concept_maps.concept_map_version_terminologies
                where concept_map_version_uuid=:concept_map_version_uuid
                and context='target_terminology'
                """
            ), {
                'concept_map_version_uuid': self.uuid
            }
        )
        for item in data:
            terminology_version_uuid = item.terminology_version_uuid
            self.allowed_target_terminologies.append(
                app.models.terminologies.Terminology.load(terminology_version_uuid)
            )

    def generate_self_mappings(self):
        if self.include_self_map is True:
            for target_terminology in self.allowed_target_terminologies:
                target_terminology.load_content()
                for code in target_terminology.codes:
                    self.mappings[code] = [Mapping(
                            code, 'f2a20235-bd9d-4f6a-8e78-b3f41f97d07f', code  # self is equivalent to self
                        )]


    def load_mappings(self):
        conn = get_db()
        query = """
            select source_concept.code as source_code, source_concept.display as source_display, source_concept.system as source_system, 
            tv_source.version as source_version, tv_source.fhir_uri as source_fhir_uri,
            relationship_codes.code as relationship_code, source_concept.map_status,
            concept_relationship.target_concept_code, concept_relationship.target_concept_display,
            concept_relationship.target_concept_system_version_uuid as target_system,
            tv_target.version as target_version, tv_target.fhir_uri as target_fhir_uri
            from concept_maps.source_concept
            left join concept_maps.concept_relationship
            on source_concept.uuid = concept_relationship.source_concept_uuid
            join concept_maps.relationship_codes
            on relationship_codes.uuid = concept_relationship.relationship_code_uuid
            join terminology_versions as tv_source
            on cast(tv_source.uuid as uuid) = cast(source_concept.system as uuid)
            join terminology_versions as tv_target
            on tv_target.uuid = concept_relationship.target_concept_system_version_uuid
            where source_concept.concept_map_version_uuid=:concept_map_version_uuid
			and map_status = 'reviewed'
			"""

        results = conn.execute(
            text(query),
            {
                "concept_map_version_uuid": self.uuid,
            },
        )

        for item in results:
            source_code = Code(
                item.source_fhir_uri,
                item.source_version,
                item.source_code,
                item.source_display,
            )
            target_code = Code(
                item.target_fhir_uri,
                item.target_version,
                item.target_concept_code,
                item.target_concept_display,
            )
            equivalence = item.relationship_code

            mapping = Mapping(source_code, equivalence, target_code)
            if source_code in self.mappings:
                self.mappings[source_code].append(mapping)
            else:
                self.mappings[source_code] = [mapping]

    def serialize_mappings(self):
        # Identify all the source terminology / target terminology pairings in the mappings
        source_target_pairs_set = set()

        for source_code, mappings in self.mappings.items():
            source_uri = source_code.system
            source_version = source_code.version
            for mapping in mappings:
                target_uri = mapping.target_code.system
                target_version = mapping.target_code.version

                source_target_pairs_set.add(
                    (source_uri, source_version, target_uri, target_version)
                )

        # Serialize the mappings
        groups = []

        for (
            source_uri,
            source_version,
            target_uri,
            target_version,
        ) in source_target_pairs_set:
            elements = []
            for source_code, mappings in self.mappings.items():
                if (
                    source_code.system == source_uri
                    and source_code.version == source_version
                ):
                    filtered_mappings = [
                        x
                        for x in mappings
                        if x.target_code.system == target_uri
                        and x.target_code.version == target_version
                    ]
                    elements.append(
                        {
                            "code": source_code.code,
                            "display": source_code.display,
                            "target": [
                                {
                                    "code": mapping.target_code.code,
                                    "display": mapping.target_code.display,
                                    "equivalence": mapping.equivalence,

                                } 
                                for mapping in filtered_mappings]

                        }
                    )

            groups.append(
                {
                    "source": source_uri,
                    "sourceVersion": source_version,
                    "target": target_uri,
                    "targetVersion": target_version,
                    "element": elements,
                }
            )

        return groups


    def serialize(self):
        combined_description = (
            str(self.concept_map.description)
            + " Version-specific notes:"
            + str(self.description)
        )

        return {

            'resourceType': 'ConceptMap',
            'title': self.concept_map.title,
            'id': self.uuid,
            'name': self.concept_map.name,
            'contact': [{'name': self.concept_map.author}],
            'url': f'http://projectronin.com/fhir/us/ronin/ConceptMap/{self.concept_map.uuid}',
            'description': self.concept_map.description,
            'purpose': self.concept_map.purpose,
            'publisher': self.concept_map.publisher,
            'experimental': self.concept_map.experimental,
            'status': self.status,
            'date': self.published_date.strftime('%Y-%m-%d'),
            'version': self.version,
            'group': self.serialize_mappings()
            # For now, we are intentionally leaving out created_dates as they are not part of the FHIR spec and not required for our use cases at this time
        }


@dataclass
class MappingRelationship:
    uuid: UUID
    code: str
    display: str

    @classmethod
    def load(cls, uuid):
        conn = get_db()
        data = conn.execute(
            text(
                """
                select * from concept_maps.relationship_codes
                where uuid=:uuid
                """
            ),
            {"uuid": uuid},
        ).first()

        return cls(uuid=data.uuid, code=data.code, display=data.display)

    def serialize(self):
        return {"uuid": self.uuid, "code": self.code, "display": self.display}


@dataclass
class Mapping:
<<<<<<< HEAD
    def __init__(self, source_code, equivalence, target_code):
        self.source_code = source_code
        self.equivalence = equivalence  # relationship code
        self.target_code = target_code
=======
    source: Code
    relationship: MappingRelationship
    target: Code
    mapping_comments: Optional[str]
    author: str
    uuid: Optional[UUID] = None
    cursor: Optional[None] = None
    review_status: str = "ready for review"

    def __post_init__(self):
        self.cursor = get_db()
        self.uuid = uuid.uuid4()

    @classmethod
    def load(cls, uuid):
        pass

    def save(self):
        self.cursor.execute(
            text(
                """
                INSERT INTO concept_maps.concept_relationship(
                uuid, review_status, source_concept_uuid, relationship_code_uuid, target_concept_code, 
                target_concept_display, target_concept_system_version_uuid, mapping_comments, author, created_date
                ) VALUES (
                :uuid, :review_status, :source_concept_uuid, :relationship_code_uuid, :target_concept_code, 
                :target_concept_display, :target_concept_system_version_uuid, :mapping_comments, :author, :created_date
                );
                """
            ),
            {
                "uuid": self.uuid,
                "review_status": self.review_status,
                "source_concept_uuid": self.source.uuid,
                "relationship_code_uuid": self.relationship.uuid,
                "target_concept_code": self.target.code,
                "target_concept_display": self.target.display,
                "target_concept_system_version_uuid": self.target.terminology_version,
                "mapping_comments": self.mapping_comments,
                "author": self.author,
                "created_date": datetime.datetime.now(),
            },
        )

    def serialize(self):
        return {
            "source": self.source.serialize(),
            "relationship": self.relationship.serialize(),
            "target": self.target.serialize(),
            "mapping_comments": self.mapping_comments,
            "author": self.author,
            "uuid": self.uuid,
            "review_status": self.review_status,
        }
>>>>>>> af574168


@dataclass
class MappingSuggestion:
    uuid: UUID
    source_concept_uuid: UUID
    code: Code
    suggestion_source: str
    confidence: float
    timestamp: datetime.datetime = None
    accepted: bool = None

    def save(self):
        conn = get_db()
        conn.execute(
            text(
                """
                insert into concept_maps.suggestion
                (uuid, source_concept_uuid, code, display, terminology_version, suggestion_source, confidence, timestamp)
                values
                (:new_uuid, :source_concept_uuid, :code, :display, :terminology_version, :suggestion_source, :confidence, now())
                """
            ),
            {
                "new_uuid": self.uuid,
                "source_concept_uuid": self.source_concept_uuid,
                "code": self.code.code,
                "display": self.code.display,
                "terminology_version": self.code.terminology_version.uuid,
                "suggestion_source": self.suggestion_source,
                "confidence": self.confidence,
            },
        )

    def serialize(self):
        return {
            "uuid": self.uuid,
            "source_concept_uuid": self.source_concept_uuid,
            "code": self.code.serialize(),
            "suggestion_source": self.suggestion_source,
            "confidence": self.confidence,
            "timestamp": self.timestamp,
            "accepted": self.accepted,
        }<|MERGE_RESOLUTION|>--- conflicted
+++ resolved
@@ -146,10 +146,8 @@
         self.version = None
         self.allowed_target_terminologies = []
         self.mappings = {}
-<<<<<<< HEAD
-=======
         self.url = None
->>>>>>> af574168
+        
         self.load_data()
 
     def load_data(self):
@@ -174,13 +172,10 @@
         self.effective_start = data.effective_start
         self.effective_end = data.effective_end
         self.version = data.version
-<<<<<<< HEAD
         self.include_self_map = data.include_self_map
+        self.published_date = data.published_date
+        
         self.load_allowed_target_terminologies()
-=======
-        self.published_date = data.published_date
-
->>>>>>> af574168
         self.load_mappings()
         self.generate_self_mappings()
 
@@ -382,12 +377,6 @@
 
 @dataclass
 class Mapping:
-<<<<<<< HEAD
-    def __init__(self, source_code, equivalence, target_code):
-        self.source_code = source_code
-        self.equivalence = equivalence  # relationship code
-        self.target_code = target_code
-=======
     source: Code
     relationship: MappingRelationship
     target: Code
@@ -442,7 +431,6 @@
             "uuid": self.uuid,
             "review_status": self.review_status,
         }
->>>>>>> af574168
 
 
 @dataclass
