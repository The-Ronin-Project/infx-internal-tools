import json
import datetime
import app.concept_maps.models
import app.value_sets.models

from dataclasses import dataclass
from decouple import config
from sqlalchemy import text
from typing import List, Optional
from app.database import get_db
from app.helpers.oci_helper import oci_authentication
from datetime import datetime
from dateutil import tz

DATA_NORMALIZATION_REGISTRY_SCHEMA_VERSION = 3


@dataclass
class DNRegistryEntry:
    """
    A class representing a single entry in the Data Normalization Registry.
    """

    resource_type: str
    data_element: str
    tenant_id: str
    source_extension_url: str
    registry_uuid: str
    registry_entry_type: str
    profile_url: str
<<<<<<< HEAD
    concept_map: Optional["app.concept_maps.models.ConceptMap"] = None
    value_set: Optional["app.value_sets.models.ValueSet"] = None
=======
    concept_map: "app.concept_maps.models.ConceptMap" = None
    value_set: "app.value_sets.models.ValueSet" = None
>>>>>>> b8e27ded

    def serialize(self):
        """
        Serialize the DNRegistryEntry object into a dictionary.
        """
        serialized = {
            "registry_uuid": str(self.registry_uuid),
            "resource_type": self.resource_type,
            "data_element": self.data_element,
            "tenant_id": self.tenant_id,
            "source_extension_url": self.source_extension_url,
            "registry_entry_type": self.registry_entry_type,
            "profile_url": self.profile_url,
        }
        if self.registry_entry_type == "value_set":
            value_set_version = self.value_set.load_most_recent_active_version(
                self.value_set.uuid
            ).version
            serialized["value_set_name"] = self.value_set.name
            serialized["value_set_uuid"] = str(self.value_set.uuid)
            serialized["version"] = value_set_version
            serialized[
                "filename"
            ] = f"ValueSets/v{app.value_sets.models.VALUE_SET_SCHEMA_VERSION}/published/{self.value_set.uuid}/{value_set_version}.json"
        if self.registry_entry_type == "concept_map":
            serialized["concept_map_name"] = self.concept_map.name
            serialized["concept_map_uuid"] = str(self.concept_map.uuid)
            serialized["version"] = self.concept_map.most_recent_active_version.version
            serialized[
                "filename"
            ] = f"ConceptMaps/v{app.concept_maps.models.CONCEPT_MAPS_SCHEMA_VERSION}/published/{self.concept_map.uuid}/{self.concept_map.most_recent_active_version.version}.json"
        return serialized


@dataclass
class DataNormalizationRegistry:
    """
    A class representing the Data Normalization Registry containing multiple DNRegistryEntry objects.
    """

    entries: List[DNRegistryEntry] = None

    def __post_init__(self):
        if self.entries is None:
            self.entries = []

    def load_entries(self):
        """
        Load all entries from the data_ingestion.registry in the database.
        """
        conn = get_db()
        query = conn.execute(
            text(
                """
                select * from data_ingestion.registry
                """
            )
        )

        for item in query:
            if item.type == "concept_map":
                self.entries.append(
                    DNRegistryEntry(
                        resource_type=item.resource_type,
                        data_element=item.data_element,
                        tenant_id=item.tenant_id,
                        source_extension_url=item.source_extension_url,
                        registry_uuid=item.registry_uuid,
                        profile_url=item.profile_url,
                        registry_entry_type=item.type,
                        concept_map=app.concept_maps.models.ConceptMap(
                            item.concept_map_uuid
                        ),
                    )
                )
            elif item.type == "value_set":
                self.entries.append(
                    DNRegistryEntry(
                        resource_type=item.resource_type,
                        data_element=item.data_element,
                        tenant_id=item.tenant_id,
                        source_extension_url=item.source_extension_url,
                        registry_uuid=item.registry_uuid,
                        profile_url=item.profile_url,
                        registry_entry_type=item.type,
                        value_set=app.value_sets.models.ValueSet.load(
                            item.value_set_uuid
                        ),
                    )
                )
            else:
                raise Exception(
                    "Only value_set and concept_map are recognized registry types"
                )

    def serialize(self):
        """
        Serialize the DataNormalizationRegistry object into a list of dictionaries.
        """
        return [x.serialize() for x in self.entries]

    @staticmethod
    def publish_to_object_store(registry, filename):
        """
        Publish the Data Normalization Registry to the Object Storage.
        """
        object_storage_client = oci_authentication()
        bucket_name = config("OCI_CLI_BUCKET")
        namespace = object_storage_client.get_namespace().data
        object_storage_client.put_object(
            namespace,
            bucket_name,
            f"DataNormalizationRegistry/v{DATA_NORMALIZATION_REGISTRY_SCHEMA_VERSION}/{filename}",
            json.dumps(registry, indent=2).encode("utf-8"),
        )
        return registry

    @staticmethod
    def get_oci_last_published_time():
        """
        Retrieve the last modified timestamp of the Data Normalization Registry file in the Object Storage.
        Returns the timestamp as a string.
        """
        object_storage_client = oci_authentication()
        namespace = object_storage_client.get_namespace().data
        bucket_name = config("OCI_CLI_BUCKET")
        bucket_item = object_storage_client.get_object(
            namespace,
            bucket_name,
            f"DataNormalizationRegistry/v{DATA_NORMALIZATION_REGISTRY_SCHEMA_VERSION}/registry.json",
        )
        return bucket_item.headers["last-modified"]

    @staticmethod
    def get_last_published_registry():
        object_storage_client = oci_authentication()
        namespace = object_storage_client.get_namespace().data
        bucket_name = config("OCI_CLI_BUCKET")
        bucket_item = object_storage_client.get_object(
            namespace,
            bucket_name,
            f"DataNormalizationRegistry/v{DATA_NORMALIZATION_REGISTRY_SCHEMA_VERSION}/registry.json",
        )
        return bucket_item.data.json()

    @staticmethod
    def convert_gmt_time(object_time):
        """
        function to convert last modified string timestamp from GMT to PST time
        @param object_time: string timestamp
        @type object_time: string
        @return: dictionary containing converted time
        @rtype: dictionary
        """
        # set timezones that are being worked with
        from_zone = tz.gettz("GMT")
        to_zone = tz.gettz("US/Pacific")
        # set format of gmt timestamp
        gmt = datetime.strptime(object_time, "%a, %d %b %Y %H:%M:%S GMT")
        # tell datetime object its GMT
        gmt = gmt.replace(tzinfo=from_zone)
        # convert time zone to PST
        pacific_time = str(gmt.astimezone(to_zone))
        return {"last_modified": pacific_time + " PST"}

    @staticmethod
    def publish_data_normalization_registry():
        """Publish the data normalization registry and the diff from previous version"""
        previous_version = DataNormalizationRegistry.get_last_published_registry()

        current_registry = DataNormalizationRegistry()
        current_registry.load_entries()
        current_registry_serialized = current_registry.serialize()
        newly_published_version = DataNormalizationRegistry.publish_to_object_store(
            current_registry_serialized, "registry.json"
        )

        diff_version = get_incremented_versions_and_update(
            previous_version, newly_published_version
        )
        DataNormalizationRegistry.publish_to_object_store(
            diff_version, "registry_diff.json"
        )

        return newly_published_version


def get_incremented_versions_and_update(old_data, new_data):
    """
    Identify entries in the new_data list where the version has been incremented compared to old_data.
    Adds an 'old_version' key to these entries in the new_data list.

    Args:
        old_data (list): The list of dictionaries representing the old data.
        new_data (list): The list of dictionaries representing the new data.

    Returns:
        list: A list of dictionaries from new_data that have incremented versions.
    """

    # Convert each list to a dictionary with a tuple key for easy comparison
    old_dict = {
        (
            entry["data_element"],
            entry["tenant_id"],
            entry["source_extension_url"],
            entry["registry_entry_type"],
            entry["profile_url"],
        ): entry["version"]
        for entry in old_data
    }

    incremented_entries = []

    for entry in new_data:
        key = (
            entry["data_element"],
            entry["tenant_id"],
            entry["source_extension_url"],
            entry["registry_entry_type"],
            entry["profile_url"],
        )
        if key in old_dict and entry["version"] > old_dict[key]:
            # Save the old version
            entry["old_version"] = old_dict[key]
            incremented_entries.append(entry)

    return incremented_entries<|MERGE_RESOLUTION|>--- conflicted
+++ resolved
@@ -28,13 +28,8 @@
     registry_uuid: str
     registry_entry_type: str
     profile_url: str
-<<<<<<< HEAD
-    concept_map: Optional["app.concept_maps.models.ConceptMap"] = None
-    value_set: Optional["app.value_sets.models.ValueSet"] = None
-=======
     concept_map: "app.concept_maps.models.ConceptMap" = None
     value_set: "app.value_sets.models.ValueSet" = None
->>>>>>> b8e27ded
 
     def serialize(self):
         """
