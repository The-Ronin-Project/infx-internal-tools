import math
import json
from dataclasses import dataclass, field
import re
import requests
import concurrent.futures
from sqlalchemy import create_engine, text, MetaData, Table, Column, String
from sqlalchemy.dialects.postgresql import UUID
import uuid
from datetime import date, datetime, timedelta
from dateutil import parser
import werkzeug
from werkzeug.exceptions import BadRequest, NotFound

from sqlalchemy.sql.expression import bindparam
from app.models.codes import Code
from app.models.concept_maps import DeprecatedConceptMap
from app.models.terminologies import Terminology
from app.database import get_db, get_elasticsearch
from flask import current_app
import pandas as pd
import numpy as np
from pandas import json_normalize

ECL_SERVER_PATH = "https://snowstorm.prod.projectronin.io"
SNOSTORM_LIMIT = 500

# RXNORM_BASE_URL = "https://rxnav.nlm.nih.gov/REST/"
RXNORM_BASE_URL = "https://rxnav.prod.projectronin.io/REST/"

MAX_ES_SIZE = 1000

metadata = MetaData()
expansion_member = Table('expansion_member', metadata,
  Column('expansion_uuid', UUID, nullable=False),
  Column('code', String, nullable=False),
  Column('display', String, nullable=False),
  Column('system', String, nullable=False),
  Column('version', String, nullable=False),
  schema='value_sets'
)

#
# Value Set Rules
#

class VSRule:
  def __init__(self, uuid, position, description, prop, operator, value, include, value_set_version, fhir_system, terminology_version):
    self.uuid = uuid
    self.position = uuid
    self.description = description
    self.property = prop
    self.operator = operator
    self.value = value
    self.include = include
    if self.include == 1: self.include = True
    if self.include == 0: self.include = False
    self.value_set_version = value_set_version
    self.terminology_version = terminology_version
    self.fhir_system = fhir_system
    
    self.results = set()
  
  def execute(self):
    if self.operator == 'descendent-of':
      self.descendent_of()
    elif self.operator == 'self-and-descendents':
      self.self_and_descendents()
    elif self.operator == 'direct-child':
      self.direct_child()
    elif self.operator == 'is-a':
      self.direct_child()
    elif self.operator == 'in' and self.property == 'concept':
      self.concept_in()
    elif self.operator == 'in-section':
      self.in_section()
    elif self.operator == 'in-chapter':
      self.in_chapter()
    elif self.operator == 'has-body-system':
      self.has_body_system()
    elif self.operator == 'has-root-operation':
      self.has_root_operation()
    elif self.operator == 'has-body-part':
      self.has_body_part()
    elif self.operator == 'has-qualifier':
      self.has_qualifier()
    elif self.operator == 'has-approach':
      self.has_approach()
    elif self.operator == "has-device":
      self.has_device()              

    if self.property == 'code' and self.operator == 'in':
      self.code_rule()
    if self.property == 'display' and self.operator == 'regex':
      self.display_regex()
    elif self.property == 'display' and self.operator == 'in':
      self.display_rule()

    # RxNorm Specific
    if self.property == 'SAB':
      self.rxnorm_source()
    if self.property == 'TTY':
      self.rxnorm_term_type()
    if self.property in ['SY', 'SIB', 'RN', 'PAR', 'CHD', 'RB', 'RO']: 
      self.rxnorm_relationship() 
    if self.property in ['permuted_term_of', 'has_quantified_form', 'constitutes', 'has_active_moiety', 'doseformgroup_of', 'ingredients_of', 'precise_active_ingredient_of', 'has_product_monograph_title', 'sort_version_of', 'precise_ingredient_of', 'has_part', 'reformulation_of', 'has_precise_ingredient', 'has_precise_active_ingredient', 'mapped_from', 'included_in', 'has_inactive_ingredient', 'has_ingredients', 'active_moiety_of', 'is_modification_of', 'isa', 'has_form', 'has_member', 'consists_of', 'form_of', 'has_entry_version', 'part_of', 'dose_form_of', 'has_print_name', 'contained_in', 'mapped_to', 'has_ingredient', 'has_basis_of_strength_substance', 'has_doseformgroup', 'has_tradename', 'basis_of_strength_substance_of', 'has_dose_form', 'inverse_isa', 'has_sort_version', 'has_active_ingredient', 'product_monograph_title_of', 'member_of', 'quantified_form_of', 'contains', 'includes', 'active_ingredient_of', 'entry_version_of', 'inactive_ingredient_of', 'reformulated_to', 'has_modification', 'ingredient_of', 'has_permuted_term', 'tradename_of', 'print_name_of']:
      self.rxnorm_relationship_type()
    if self.property == 'term_type_within_class':
      self.term_type_within_class()

    # SNOMED
    if self.property == 'ecl':
      self.ecl_query()

    # LOINC
    if self.property == 'property':
      self.property_rule()
    elif self.property == 'timing':
      self.timing_rule()
    elif self.property == 'system':
      self.system_rule()
    elif self.property == 'component':
      self.component_rule()
    elif self.property == 'scale':
      self.scale_rule()
    elif self.property == 'method':
      self.method_rule()
      
  def direct_child(self):
    pass
  
  def descendent_of(self):
    pass

  def serialize(self):
    return {
      "property": self.property,
      "op": self.operator,
      "value": self.value
    }

class ICD10CMRule(VSRule):
  def direct_child(self):
    pass

  def code_rule(self):
    conn = get_db()
    query = ""
    
    if self.property == 'code':
      # Lookup UUIDs for provided codes
      codes = self.value.replace(' ', '').split(',')
      
      # Get all descendants of the provided codes through a recursive query
      query = """
      select code, display from icd_10_cm.code 
      where code in :codes 
      and version_uuid=:version_uuid
      order by code
      """
      # See link for tutorial in recursive queries: https://www.cybertec-postgresql.com/en/recursive-queries-postgresql/
      
    converted_query = text(
        query
      ).bindparams(bindparam('codes', expanding=True))

    results_data = conn.execute(
      converted_query, {
        'codes': codes,
        'version_uuid': self.terminology_version.uuid
      }
    )
    results = [Code(self.fhir_system, self.terminology_version.version, x.code, x.display) for x in results_data]
    self.results = set(results)

  def self_and_descendents(self):
    conn = get_db()
    query = ""
    
    if self.property == 'code':
      # Lookup UUIDs for provided codes
      codes = self.value.replace(' ', '').split(',')
      
      # Get all descendants of the provided codes through a recursive query
      query = """
      with recursive icd_hierarchy as (
        select parent_code_uuid parent_uuid, uuid child_uuid
        from icd_10_cm.code
        where parent_code_uuid in
        (select uuid
        from icd_10_cm.code
        where code in :codes
        and version_uuid=:version_uuid)
        union all
        select code.parent_code_uuid, code.uuid
        from icd_10_cm.code
        join icd_hierarchy on code.parent_code_uuid=icd_hierarchy.child_uuid
      )
      select code, display from icd_hierarchy
      join icd_10_cm.code
      on code.uuid=child_uuid
      union all
      (select code, display from icd_10_cm.code 
      where code in :codes 
      and version_uuid=:version_uuid)
      order by code
      """
      # See link for tutorial in recursive queries: https://www.cybertec-postgresql.com/en/recursive-queries-postgresql/
      
    converted_query = text(
        query
      ).bindparams(bindparam('codes', expanding=True))

    results_data = conn.execute(
      converted_query, {
        'codes': codes,
        'version_uuid': self.terminology_version.uuid
      }
    )
    results = [Code(self.fhir_system, self.terminology_version.version, x.code, x.display) for x in results_data]
    self.results = set(results)
  
  def descendent_of(self):
    conn = get_db()
    query = ""
    
    if self.property == 'code':
      # Lookup UUIDs for provided codes
      codes = self.value.split(',')
      
      # Get all descendants of the provided codes through a recursive query
      query = """
      with recursive icd_hierarchy as (
        select parent_code_uuid parent_uuid, uuid child_uuid
        from icd_10_cm.code
        where parent_code_uuid in
        (select uuid
        from icd_10_cm.code
        where code in :codes
        and version_uuid=:version_uuid)
        union all
        select code.parent_code_uuid, code.uuid
        from icd_10_cm.code
        join icd_hierarchy on code.parent_code_uuid=icd_hierarchy.child_uuid
      )
      select code, display from icd_hierarchy
      join icd_10_cm.code
      on code.uuid=child_uuid
      """
      # See link for tutorial in recursive queries: https://www.cybertec-postgresql.com/en/recursive-queries-postgresql/
      
    converted_query = text(
        query
      ).bindparams(bindparam('codes', expanding=True))

    results_data = conn.execute(
      converted_query, {
        'codes': codes,
        'version_uuid': self.terminology_version.uuid
      }
    )
    results = [Code(self.fhir_system, self.terminology_version.version, x.code, x.display) for x in results_data]
    self.results = set(results)

  def in_section(self):
    conn = get_db()

    query = """
      select * from icd_10_cm.code
      where section_uuid=:section_uuid
      and version_uuid = :version_uuid
    """

    results_data = conn.execute(
      text(
        query
      ), {
        'section_uuid': self.value,
        'version_uuid': self.terminology_version.uuid
      }
    )
    results = [Code(self.fhir_system, self.terminology_version.version, x.code, x.display) for x in results_data]
    self.results = set(results)

  def in_chapter(self):
    conn = get_db()

    query = """
    select * from icd_10_cm.code
    where section_uuid in 
    (select uuid from icd_10_cm.section 
    where chapter = :chapter_uuid
    and version_uuid = :version_uuid)
    """

    results_data = conn.execute(
      text(
        query
      ), {
        'chapter_uuid': self.value,
        'version_uuid' : self.terminology_version.uuid
      }
    )
    results = [Code(self.fhir_system, self.terminology_version.version, x.code, x.display) for x in results_data]
    self.results = set(results)

class SNOMEDRule(VSRule):
  # # Deprecating because we prefer ECL
  # def direct_child(self):
  #   conn = get_db()
  #   query = ""
    
  #   if self.property == 'concept':
  #     # Lookup UUIDs for provided codes
  #     codes = self.value.split(',')
      
  #     # Get all descendants of the provided codes through a recursive query
  #     query = """
  #     select * from snomedct.relationship_f rel
  #     join snomedct.description_f descr
  #     on descr.conceptid=rel.sourceid
  #     and descr.typeid='900000000000003001'
  #     where destinationid in :codes 
  #     and rel.typeid='116680003'
  #     """
  #     # See link for tutorial in recursive queries: https://www.cybertec-postgresql.com/en/recursive-queries-postgresql/
      
  #   results_data = conn.execute(
  #     text(
  #       query
  #     ).bindparams(bindparam('codes', expanding=True)), {
  #       'codes': codes
  #     }
  #   )
  #   results = [Code(self.fhir_system, self.terminology_version, x.conceptid, x.term) for x in results_data]
  #   self.results = set(results)

  def concept_in(self):
    conn = get_db()
    query = """
    select * from snomedct.simplerefset_f
    join snomedct.concept_f
    on snomedct.concept_f.id=simplerefset_f.referencedcomponentid
    where refsetid=:value
    """    

    results_data = conn.execute(
      text(
        query
      ), {
        'value': self.value
      }
    )
    results = [Code(self.fhir_system, self.terminology_version.version, x.conceptid, x.term) for x in results_data]
    self.results = set(results)

  def ecl_query(self):
    offset = 0
    self.results = set()
    results_complete = False

    while results_complete is False:
      branch = "MAIN"
      r = requests.get(f"{ECL_SERVER_PATH}/{branch}/{self.terminology_version.version}/concepts", params={
        'ecl': self.value,
        'limit': SNOSTORM_LIMIT,
        'offset': offset
      })

      if 'error' in r.json():
        raise BadRequest(r.json().get('message'))

      # Handle pagination
      total_results = r.json().get("total")
      pages = int(math.ceil(total_results / SNOSTORM_LIMIT))
      offset += SNOSTORM_LIMIT
      if offset >= pages * SNOSTORM_LIMIT:
        results_complete = True

      # Add data to results
      data = r.json().get("items")
      results = [Code(self.fhir_system, self.terminology_version.version, x.get("conceptId"), x.get("fsn").get("term")) for x in data]
      self.results.update(set(results))

class RxNormRule(VSRule):
  def json_extract(self, obj, key):
    """Recursively fetch values from nested JSON."""
    def extract(obj, arr, key):
        """Recursively search for values of key in JSON tree."""
        if isinstance(obj, dict):
            for k, v in obj.items():
                if isinstance(v, (dict, list)):
                    extract(v, arr, key)
                elif k == key:
                    arr.append(v)
        elif isinstance(obj, list):
            for item in obj:
                extract(item, arr, key)
        return arr

    arr = []
    values = extract(obj, arr, key)
    return values

  def load_rxnorm_properties(self, rxcui):
    return requests.get(f'{RXNORM_BASE_URL}rxcui/{rxcui}/properties.json?').json()

  def load_additional_members_of_class(self, rxcui):
    data = requests.get(f'{RXNORM_BASE_URL}rxcui/{rxcui}/allrelated.json?').json()
    return self.json_extract(data,'rxcui')

  def term_type_within_class(self):
    json_value = json.loads(self.value)
    rela_source = json_value.get('rela_source')
    class_id = json_value.get('class_id')
    term_type = json_value.get('term_type')
    
    # This calls the RxClass API to get its members 
    payload = {'classId': class_id, 'relaSource': rela_source}
    class_request = requests.get(f'{RXNORM_BASE_URL}rxclass/classMembers.json?', params=payload)
    
    # Extracts a list of RxCUIs from the JSON response
    rxcuis = self.json_extract(class_request.json(),'rxcui')

    # Calls the related info RxNorm API to get additional members of the drug class      
    related_rxcuis = []

    with concurrent.futures.ThreadPoolExecutor(max_workers=5) as pool:
      results = pool.map(self.load_additional_members_of_class, rxcuis)
      for result in results:
        related_rxcuis.append(result)

    # Appending RxCUIs to the first list of RxCUIs and removing empty RxCUIs
    flat_list = [item for sublist in related_rxcuis for item in sublist]
    de_duped_list = list(set(flat_list))
    if '' in de_duped_list:
      de_duped_list.remove('')
    rxcuis.extend(de_duped_list)

    # Calls the concept property RxNorm API 
    concept_properties = []
    with concurrent.futures.ThreadPoolExecutor(max_workers=25) as pool:
      results = pool.map(self.load_rxnorm_properties, rxcuis)
      for result in results:
        concept_properties.append(result)

    # Making a final list of RxNorm codes 
    final_rxnorm_codes = []
    for item in concept_properties: 
      properties = item.get('properties')
      result_term_type = properties.get('tty')
      display = properties.get('name')
      code = properties.get('rxcui')
      if result_term_type in term_type:
        final_rxnorm_codes.append(Code(self.fhir_system, self.terminology_version.version, code, display))

    self.results = set(final_rxnorm_codes)

  def rxnorm_source(self):
    conn = get_db()
    query = text("""
      Select RXCUI, str from "rxnormDirty".rxnconso where SAB = 'RXNORM' and TTY <> 'SY' 
      and RXCUI in (select RXCUI from "rxnormDirty".rxnconso where SAB in :value)
    """).bindparams(bindparam('value', expanding=True))

    value = self.value.split(',')

    results_data = conn.execute(query, {
      'value': value
    })

    results = [Code(self.fhir_system, self.terminology_version.version, x.rxcui, x.str) for x in results_data]
    self.results = set(results)

  def rxnorm_term_type(self):
    conn = get_db()
    query = text("""
      Select RXCUI, str from "rxnormDirty".rxnconso where SAB = 'RXNORM' and TTY <> 'SY' 
      and TTY in :value
    """).bindparams(bindparam('value', expanding=True))

    value = self.value.split(',')

    results_data = conn.execute(query, {
      'value': value
    })

    results = [Code(self.fhir_system, self.terminology_version.version, x.rxcui, x.str) for x in results_data]
    self.results = set(results)


  def rxnorm_relationship(self):
    conn = get_db()
    if self.value[:4] == 'CUI:':
      query = text(""" Select RXCUI, STR from "rxnormDirty".rxnconso where SAB = 'RXNORM' and TTY <> 'SY'  
      and (RXCUI in (select RXCUI from "rxnormDirty".rxnconso where RXCUI in (select RXCUI1 from "rxnormDirty".rxnrel where REL = :rel and RXCUI2 in :value)))""") 
    else:
      query = text(""" Select RXCUI, STR from "rxnormDirty".rxnconso where SAB = 'RXNORM' and TTY <> 'SY'  
      and (RXCUI in (select RXCUI from "rxnormDirty".rxnconso where RXAUI in (select RXAUI1 from "rxnormDirty".rxnrel where REL = :rel and RXAUI2 in :value)))""") 

    query = query.bindparams(bindparam('value', expanding=True))

    value = self.value[4:].split(',') 

    results_data = conn.execute(query, {
      'value': value, 
      'rel': self.property
    })

    results = [Code(self.fhir_system, self.terminology_version.version, x.rxcui, x.str) for x in results_data]
    self.results = set(results)

  def rxnorm_relationship_type(self):
    conn = get_db()
    if self.value[:4] == 'CUI:':
      query = text(""" Select RXCUI, STR from "rxnormDirty".rxnconso where SAB = 'RXNORM' and TTY <> 'SY'  
      and (RXCUI in (select RXCUI from "rxnormDirty".rxnconso where RXCUI in (select RXCUI1 from "rxnormDirty".rxnrel where RELA = :rel and RXCUI2 in :value)))""") 
    else:
      query = text(""" Select RXCUI, STR from "rxnormDirty".rxnconso where SAB = 'RXNORM' and TTY <> 'SY'  
      and (RXCUI in (select RXCUI from "rxnormDirty".rxnconso where RXAUI in (select RXAUI1 from "rxnormDirty".rxnrel where RELA = :rel and RXAUI2 in :value)))""") 

    query = query.bindparams(bindparam('value', expanding=True))

    value = self.value[4:].split(',') 

    results_data = conn.execute(query, {
      'value': value, 
      'rel': self.property
    })

    results = [Code(self.fhir_system, self.terminology_version.version, x.rxcui, x.str) for x in results_data]
    self.results = set(results)

class LOINCRule(VSRule):

  def loinc_rule(self, query):
    conn = get_db()

    converted_query = text(
        query
      ).bindparams(bindparam('value', expanding=True))

    results_data = conn.execute(
      converted_query, 
      {
        'value': self.split_value,
        'terminology_version_uuid': self.terminology_version.uuid
      }
    )
    results = [Code(self.fhir_system, self.terminology_version.version, x.loinc_num, x.long_common_name) for x in results_data]
    self.results = set(results)

  @property
  def split_value(self):
    """
    ReTool saves arrays like this: {"Alpha-1-Fetoprotein","Alpha-1-Fetoprotein Ab","Alpha-1-Fetoprotein.tumor marker"}
    Sometimes, we also save arrays like this: Alpha-1-Fetoprotein,Alpha-1-Fetoprotein Ab,Alpha-1-Fetoprotein.tumor marker

    This function will handle both formats and output a python list of strings
    """
    new_value = self.value
    if new_value[:1] == '{' and new_value[-1:] == '}': 
      new_value = new_value[1:]
      new_value = new_value[:-1]
    new_value = new_value.split(',')
    new_value = [(x[1:] if x[:1]=='"' else x) for x in new_value]
    new_value = [(x[:-1] if x[-1:]=='"' else x) for x in new_value]
    return new_value
    
  def code_rule(self):
    query = """
    select * from loinc.code
    where loinc_num in :value
    and status = 'ACTIVE'
    and terminology_version_uuid=:terminology_version_uuid
    order by long_common_name
    """    
    self.loinc_rule(query)

  def display_rule(self):
    # Cannot use "ilike any(...)" because thats Postgres specific
    conn = get_db()

    query = f"""
    select * from loinc.code
    where lower(long_common_name) like '{self.split_value[0].lower()}'"""
    
    if self.split_value[1:]:
      for item in self.split_value[1:]:
        query += f""" or lower(long_common_name) like {item} """
    
    query += """ and status = 'ACTIVE'
    and terminology_version_uuid=:terminology_version_uuid
    order by long_common_name
    """

    results_data = conn.execute(
      text(query), {
        'terminology_version_uuid': self.terminology_version.uuid
      }
    )
    results = [Code(self.fhir_system, self.terminology_version.version, x.loinc_num, x.long_common_name) for x in results_data]
    self.results = set(results)

  def method_rule(self):
    query = """
    select * from loinc.code
    where method_typ in :value
    and status = 'ACTIVE'
    and terminology_version_uuid=:terminology_version_uuid
    order by long_common_name
    """
    self.loinc_rule(query)

  def timing_rule(self):
    query = """
    select * from loinc.code
    where time_aspct in :value
    and status = 'ACTIVE'
    and terminology_version_uuid=:terminology_version_uuid
    order by long_common_name
    """
    self.loinc_rule(query)

  def system_rule(self):
    query = """
    select * from loinc.code
    where system in :value
    and status = 'ACTIVE'
    and terminology_version_uuid=:terminology_version_uuid
    order by long_common_name
    """
    self.loinc_rule(query)

  def component_rule(self):
    query = """
    select * from loinc.code
    where component in :value
    and status = 'ACTIVE'
    and terminology_version_uuid=:terminology_version_uuid
    order by long_common_name
    """
    self.loinc_rule(query)

  def scale_rule(self):
    query = """
    select * from loinc.code
    where scale_typ in :value
    and status = 'ACTIVE'
    and terminology_version_uuid=:terminology_version_uuid
    order by long_common_name
    """
    self.loinc_rule(query)

  def property_rule(self):
    query = """
    select * from loinc.code
    where property in :value
    and status = 'ACTIVE'
    and terminology_version_uuid=:terminology_version_uuid
    order by long_common_name
    """
    self.loinc_rule(query)

class ICD10PCSRule(VSRule):

  def icd_10_pcs_rule(self, query):
    conn = get_db()

    converted_query = text(
        query
    ).bindparams(bindparam('value', expanding=True))

    value_param = self.value
    if type(self.value) != list: 
      value_param = json.loads(value_param)

    results_data = conn.execute(
      converted_query,
      {
        'value': value_param,
        'version_uuid': self.terminology_version.uuid
      }
    )
    results = [Code(self.fhir_system, self.terminology_version.version, x.code, x.display) for x in results_data]
    self.results = set(results)

  def code_rule(self):
    query = """
    select * from icd_10_pcs.code
    where code in :value
    and version_uuid = :version_uuid
    """
    self.icd_10_pcs_rule(query)

  def in_section(self):
    query = """
    select * from icd_10_pcs.code
    where section in :value
    and version_uuid = :version_uuid
    """
    self.icd_10_pcs_rule(query)

  def has_body_system(self):
    query = """
    select * from icd_10_pcs.code
    where body_system in :value
    and version_uuid = :version_uuid
    """
    self.icd_10_pcs_rule(query)

  def has_root_operation(self):
    query = """
    select * from icd_10_pcs.code
    where root_operation in :value
    and version_uuid = :version_uuid
    """
    self.icd_10_pcs_rule(query)

  def has_body_part(self):
    query = """
    select * from icd_10_pcs.code
    where body_part in :value
    and version_uuid = :version_uuid
    """
    self.icd_10_pcs_rule(query)
  
  def has_approach(self):
    query = """
    select * from icd_10_pcs.code
    where approach in :value
    and version_uuid = :version_uuid
    """
    self.icd_10_pcs_rule(query)
  
  def has_device(self):
    query = """
    select * from icd_10_pcs.code
    where device in :value
    and version_uuid = :version_uuid
    """
    self.icd_10_pcs_rule(query)
  
  def has_qualifier(self):
    query = """
    select * from icd_10_pcs.code
    where qualifier in :value
    and version_uuid = :version_uuid
    """
    self.icd_10_pcs_rule(query)

class CPTRule(VSRule):
  @staticmethod
  def parse_cpt_retool_array(retool_array):
    array_string_copy = retool_array
    array_string_copy = array_string_copy[1:]
    array_string_copy = array_string_copy[:-1]
    array_string_copy = '[' + array_string_copy + ']'
    python_array = json.loads(array_string_copy)
    return [json.loads(x) for x in python_array]

  def parse_input_array(self, input_array):
    try:
      if type(input_array) == list:
        return input_array
      elif type(input_array) == str:
        return json.loads(input_array)
    except:
      return self.parse_cpt_retool_array(input_array)

  def parse_code_number_and_letter(self, code):
    if code.isnumeric():
      code_number = code
      code_letter = None
    else:
      code_number = code[:-1]
      code_letter = code[-1]
    return code_number, code_letter

  def code_rule(self):
    """ Process CPT rules where property=code and operator=in, where we are selecting codes from a range """
    parsed_value = self.parse_input_array(self.value)

    # Input may be list of dicts with a 'range' key, or may be list of ranges directly
    if type(parsed_value[0]) == dict:
      ranges = [x.get('range') for x in parsed_value]
    else:
      ranges = [x for x in parsed_value]

    # Since each range in the above array may include multiple ranges, we need to re-join them and then split them apart
    ranges = ','.join(ranges)
    ranges = ranges.replace(' ', '')
    ranges = ranges.split(',')

    where_clauses = []

    for x in ranges:
      if '-' in x:
        start, end = x.split('-')
        start_number, start_letter = self.parse_code_number_and_letter(start)
        end_number, end_letter = self.parse_code_number_and_letter(end)

        if start_letter != end_letter:
          raise Exception(f'Letters in CPT code range do not match: {start_letter} and {end_letter}')

        where_clauses.append(f"(code_number between {start_number} and {end_number} and code_letter {'=' if start_letter is not None else 'is'} {start_letter if start_letter is not None else 'null'})")
      else:
        code_number, code_letter = self.parse_code_number_and_letter(x)
        where_clauses.append(f"(code_number={code_number} and code_letter {'=' if code_letter is not None else 'is'} {code_letter if code_letter is not None else 'null'})")

    query = "select * from cpt.code where " + ' or '.join(where_clauses)

    conn = get_db()
    results_data = conn.execute(
      text(query)
    )
    results = [Code(self.fhir_system, self.terminology_version.version, x.code, x.long_description) for x in results_data]
    self.results = set(results)

  def display_regex(self):
    """ Process CPT rules where property=display and operator=regex, where we are string matching to displays """
    es = get_elasticsearch()

    results = es.search(
      query={
        "simple_query_string": {
          "fields": ["display"],
          "query": self.value,
          }
        },
      index="cpt_codes",
      size=MAX_ES_SIZE
    )

    search_results = [x.get('_source') for x in results.get('hits').get('hits')]
    final_results = [Code(self.fhir_system, self.terminology_version.version, x.get('code'), x.get('display')) for x in search_results]
    self.results = set(final_results)
    

#
# End of Value Set Rules
#

# class GroupingValueSetRule(VSRule):
#   def most_recent_active_version(self):
#     version = ValueSet.load_most_recent_active_version(name)
#     version.expand()
#     results = [Code(self.fhir_system, self.terminology_version, x.conceptid, x.term) for x in results_data]
#     self.results = set(results)

#   def specific_version(self):
#     pass

class ValueSet:
  def __init__(self, uuid, name, title, publisher, contact, description, immutable, experimental, purpose, vs_type, synonyms={}):
    self.uuid = uuid
    self.name = name
    self.title = title
    self.publisher = publisher
    self.contact = contact
    self.description = description
    self.immutable = immutable
    self.experimental = experimental
    if self.experimental == 1: self.experimental = True
    if self.experimental == 0: self.experimental = False
    self.purpose = purpose
    self.type = vs_type
    self.synonyms=synonyms
  
  @classmethod
  def create(cls, name, title, publisher, contact, value_set_description, immutable, experimental, purpose, vs_type, effective_start, effective_end, version_description, use_case_uuid=None):
    conn = get_db()
    vs_uuid = uuid.uuid4()

    conn.execute(
      text(
        """
        insert into value_sets.value_set
        (uuid, name, title, publisher, contact, description, immutable, experimental, purpose, type, use_case_uuid)
        values
        (:uuid, :name, :title, :publisher, :contact, :value_set_description, :immutable, :experimental, :purpose, :vs_type, :use_case_uuid)
        """
        ),
        {
          "uuid": vs_uuid,
          "name": name,
          "title": title,
          "publisher": publisher,
          "contact": contact,
          "value_set_description": value_set_description,
          "immutable": immutable,
          "experimental": experimental,
          "purpose": purpose,
          "vs_type": vs_type,
          "use_case_uuid": use_case_uuid
        }
    )
    conn.execute(text("commit"))
    new_version_uuid = uuid.uuid4()
    conn.execute(
      text(
        """
        insert into value_sets.value_set_version
        (uuid, effective_start, effective_end, value_set_uuid, status, description, created_date, version)
        values
        (:new_version_uuid, :effective_start, :effective_end, :value_set_uuid, :status, :version_description, :created_date, :version)
        """
      ), {
        'new_version_uuid': new_version_uuid,
        'effective_start': effective_start,
        'effective_end': effective_end,
        'value_set_uuid': vs_uuid,
        'status': 'pending',
        'version_description': version_description,
        'created_date': datetime.now(),
        'version': 1
      }
    )
    conn.execute(text("commit"))
    return cls.load(vs_uuid)

  @classmethod
  def load(cls, vs_uuid):
    conn = get_db()
    vs_data = conn.execute(text(
      """
      select * from value_sets.value_set where uuid=:uuid
      """
    ), {
      'uuid': vs_uuid
    }).first()

    synonym_data = conn.execute(text(
      """
      select context, synonym
      from resource_synonyms
      where resource_uuid=:uuid
      """
    ), {
      'uuid': vs_uuid
    })
    synonyms = {x.context: x.synonym for x in synonym_data}
    
    value_set = cls(vs_data.uuid, 
               vs_data.name, vs_data.title, vs_data.publisher, 
               vs_data.contact, vs_data.description, 
               vs_data.immutable, vs_data.experimental, vs_data.purpose, vs_data.type,
               synonyms)
    return value_set

  def serialize(self):
    return {
          "uuid": self.uuid,
          "name": self.name,
          "title": self.title,
          "publisher": self.publisher,
          "contact": self.contact,
          "description": self.description,
          "immutable": self.immutable,
          "experimental": self.experimental,
          "purpose": self.purpose,
          "type": self.type,
        }

  def delete(self):
    
    conn = get_db()
    #check for a version
    vs_version_data = conn.execute(text(
      """
      select * from value_sets.value_set_version where value_set_uuid=:uuid
      """
    ), {
      'uuid': self.uuid
    }).first()
    #reject if has version
    if vs_version_data is not None: 
      raise BadRequest('ValueSet version is not eligible for deletion because there is an associated version')
    else:  
      conn.execute(
        text(
          """
          delete from value_sets.value_set
          where uuid=:uuid
          """
        ), {
         'uuid': self.uuid
        }
      )   

  @classmethod
  def load_all_value_set_metadata(cls, active_only=True):
    conn = get_db()

    if active_only is True:
      results = conn.execute(text(
        """
        select * from value_sets.value_set
        where uuid in 
        (select value_set_uuid from value_sets.value_set_version
        where status='active')
        """
      ))
    else:
      results = conn.execute(text(
        """
        select * from value_sets.value_set
        where uuid in 
        (select value_set_uuid from value_sets.value_set_version)
        """
      ))

    return [
      {
        'uuid': x.uuid,
        'name': x.name,
        'title': x.title,
        'publisher': x.publisher,
        'contact': x.contact,
        'description': x.description,
        'immutable': x.immutable,
        'experimental': x.experimental,
        'purpose': x.purpose,
        'type': x.type
      } for x in results
    ]

  @classmethod
  def load_all_value_sets_by_status(cls, status):
    conn = get_db()
    query = text(
      """
      select uuid from value_sets.value_set_version
      where status in :status
      """
      ).bindparams(bindparam('status', expanding=True))
    results = conn.execute(query, {
        'status': status
      })

    return [ValueSetVersion.load(x.uuid) for x in results]

  @classmethod
  def name_to_uuid(cls, identifier):
    """ Returns the UUID for a ValueSet, given either a name or UUID"""
    try:
      return uuid.UUID(identifier)
    except ValueError:
      conn = get_db()
      result = conn.execute(
        text(
          """
          select uuid, name from value_sets.value_set
          where name=:name
          """
        ), {
          'name': identifier
        }
      ).first()
      return result.uuid

  @classmethod
  def load_version_metadata(cls, uuid):
    conn = get_db()
    results = conn.execute(text(
      """
      select * from value_sets.value_set_version
      where value_set_uuid = :uuid
      order by version desc
      """
    ), {
      'uuid': str(uuid)
    })
    return [
      {
        'uuid': x.uuid,
        'effective_start': x.effective_start,
        'effective_end': x.effective_end,
        'status': x.status,
        'description': x.description,
        'created_date': x.created_date,
        'version': x.version
      } for x in results
    ]

  @classmethod
  def load_most_recent_active_version(cls, uuid):
    conn = get_db()
    query = text(
      """
      select * from value_sets.value_set_version
      where value_set_uuid = :uuid
      and status='active'
      order by version desc
      limit 1
      """
      )
    results = conn.execute(query, {
      'uuid': uuid
    })
    recent_version = results.first()
    if recent_version is None:
      raise BadRequest(f'No active published version of ValueSet with UUID: {uuid}')
    return ValueSetVersion.load(recent_version.uuid)

  def duplicate_vs(self, name, title, contact, value_set_description, purpose, effective_start, effective_end, version_description,use_case_uuid=None):
    conn = get_db()
    #create new value set uuid
    new_vs_uuid = uuid.uuid4()
    conn.execute(
      text(
        """
        insert into value_sets.value_set
        (uuid, name, title, publisher, contact, description, immutable, experimental, purpose, type, use_case_uuid)
        select :new_vs_uuid, :name, :title, publisher, :contact, :value_set_description, immutable, experimental, :purpose, type, :use_case_uuid
        from value_sets.value_set
        where uuid = :old_uuid
        """
      ), {
        'new_vs_uuid': str(new_vs_uuid),
        'name': name,
        'title': title,
        'contact': contact,
        'value_set_description': value_set_description,
        'purpose': purpose,
        'use_case_uuid': use_case_uuid,
        'old_uuid': self.uuid
      }
    ) 
    #get the most recent active version of the value set being duplicated
    most_recent_vs_version = conn.execute(
      text(
        """
        select * from value_sets.value_set_version
        where value_set_uuid=:value_set_uuid
        order by version desc
        """
      ), {
        'value_set_uuid': self.uuid
      }
    ).first()
    
    #create version in the newly duplicated value set
    new_version_uuid = uuid.uuid4()
    conn.execute(
      text(
        """
        insert into value_sets.value_set_version
        (uuid, effective_start, effective_end, value_set_uuid, status, description, created_date, version)
        values
        (:new_version_uuid, :effective_start, :effective_end, :value_set_uuid, :status, :description, :created_date, :version)
        """
      ), {
        'new_version_uuid': str(new_version_uuid),
        'effective_start': effective_start,
        'effective_end': effective_end,
        'value_set_uuid': new_vs_uuid,
        'status': 'pending',
        'description': version_description,
        'created_date': datetime.now(),
        'version': 1
      }
    )

    # Copy rules from original value set most recent active version into new duplicate version
    if current_app.config['MOCK_DB'] is False:
      conn.execute(
        text(
          """
          insert into value_sets.value_set_rule
          (position, description, property, operator, value, include, terminology_version, value_set_version)
          select position, description, property, operator, value, include, terminology_version, :new_version_uuid
          from value_sets.value_set_rule
          where value_set_version = :previous_version_uuid
          """
        ), {
          'previous_version_uuid': str(most_recent_vs_version.uuid),
          'new_version_uuid': str(new_version_uuid)
        }
      )
    
    return (new_vs_uuid)

  def create_new_version(self, effective_start, effective_end, description):
    """
    This will identify the most recent version of the value set and clone it, incrementing the version by 1, to create a new version
    """
    conn = get_db()
    most_recent_vs_version = conn.execute(
      text(
        """
        select * from value_sets.value_set_version
        where value_set_uuid=:value_set_uuid
        order by version desc
        """
      ), {
        'value_set_uuid': self.uuid
      }
    ).first()

    # Create new version
    new_version_uuid = uuid.uuid4()
    conn.execute(
      text(
        """
        insert into value_sets.value_set_version
        (uuid, effective_start, effective_end, value_set_uuid, status, description, created_date, version)
        values
        (:new_version_uuid, :effective_start, :effective_end, :value_set_uuid, :status, :description, :created_date, :version)
        """
      ), {
        'new_version_uuid': str(new_version_uuid),
        'effective_start': effective_start,
        'effective_end': effective_end,
        'value_set_uuid': self.uuid,
        'status': 'pending',
        'description': description,
        'created_date': datetime.now(),
        'version': most_recent_vs_version.version + 1
      }
    )

    # Copy rules from previous version to new version
    if current_app.config['MOCK_DB'] is False:
      conn.execute(
        text(
          """
          insert into value_sets.value_set_rule
          (position, description, property, operator, value, include, terminology_version, value_set_version)
          select position, description, property, operator, value, include, terminology_version, :new_version_uuid
          from value_sets.value_set_rule
          where value_set_version = :previous_version_uuid
          """
        ), {
          'previous_version_uuid': str(most_recent_vs_version.uuid),
          'new_version_uuid': str(new_version_uuid)
        }
      )

    return new_version_uuid        

class RuleGroup:
  def __init__(self, vs_version_uuid, rule_group_id):
    self.vs_version_uuid = vs_version_uuid
    self.rule_group_id = rule_group_id
    self.expansion = set()
    self.rules = {}
    self.load_rules()

  # Move load rules to here, at version level, just load distinct rule groups and instantiate this class
  def load_rules(self):
    """
    Rules will be structured as a dictionary where each key is a terminology 
    and the value is a list of rules for that terminology within this value set version.
    """
    conn = get_db()

    terminologies = Terminology.load_terminologies_for_value_set_version(self.vs_version_uuid)
    
    rules_data = conn.execute(text(
      """
      select * 
      from value_sets.value_set_rule 
      join terminology_versions
      on terminology_version=terminology_versions.uuid
      where value_set_version=:vs_version
      and rule_group=:rule_group
      """
    ), {
      'vs_version': self.vs_version_uuid,
      'rule_group': self.rule_group_id
    })
    
    for x in rules_data:
      terminology = terminologies.get(x.terminology_version)
      rule = None
      
      if terminology.name == "ICD-10 CM":
        rule = ICD10CMRule(x.uuid, x.position, x.description, x.property, x.operator, x.value, x.include, self, x.fhir_uri, terminologies.get(x.terminology_version))
      elif terminology.name == "SNOMED CT":
        rule = SNOMEDRule(x.uuid, x.position, x.description, x.property, x.operator, x.value, x.include, self, x.fhir_uri, terminologies.get(x.terminology_version))
      elif terminology.name == "RxNorm":
        rule = RxNormRule(x.uuid, x.position, x.description, x.property, x.operator, x.value, x.include, self, x.fhir_uri, terminologies.get(x.terminology_version))
      elif terminology.name == "LOINC":
        rule = LOINCRule(x.uuid, x.position, x.description, x.property, x.operator, x.value, x.include, self, x.fhir_uri, terminologies.get(x.terminology_version))
      elif terminology.name == "CPT":
        rule = CPTRule(x.uuid, x.position, x.description, x.property, x.operator, x.value, x.include, self, x.fhir_uri, terminologies.get(x.terminology_version))
      elif terminology.name == "ICD-10 PCS":
        rule = ICD10PCSRule(x.uuid, x.position, x.description, x.property, x.operator, x.value, x.include, self, x.fhir_uri, terminologies.get(x.terminology_version))  
      if terminology in self.rules:
        self.rules[terminology].append(rule)
      else:
        self.rules[terminology] = [rule]
  
  # Move execute, so that the logic previously kept at a version level is now at a rule group level
  def generate_expansion(self):
    self.expansion = set()
    terminologies = self.rules.keys()
    expansion_report = f"EXPANDING RULE GROUP {self.rule_group_id}\n"
    
    for terminology in terminologies:
      expansion_report += f"\nProcessing rules for terminology {terminology.name} version {terminology.version}\n"

      rules = self.rules.get(terminology)
      
      for rule in rules: rule.execute()
        
      include_rules = [x for x in rules if x.include is True]
      exclude_rules = [x for x in rules if x.include is False]

      expansion_report += "\nInclusion Rules\n"
      for x in include_rules:
        expansion_report += f"{x.description}, {x.property}, {x.operator}, {x.value}, {len(x.results)} codes included\n"
      expansion_report += "\nExclusion Rules\n"
      for x in exclude_rules:
        expansion_report += f"{x.description}, {x.property}, {x.operator}, {x.value}, {len(x.results)} codes excluded\n"
      
      terminology_set = include_rules.pop(0).results
      # todo: if it's a grouping value set, we should use union instead of intersection
      for x in include_rules: terminology_set = terminology_set.intersection(x.results)

      expansion_report += "\nIntersection of Inclusion Rules\n"
      
      # .join w/ a list comprehension used for performance reasons
      expansion_report += "".join([f"{x.code}, {x.display}, {x.system}, {x.version}\n" for x in terminology_set])

      for x in exclude_rules: 
        remove_set = terminology_set.intersection(x.results)
        terminology_set = terminology_set - remove_set

        expansion_report += f"\nProcessing Exclusion Rule: {x.description}, {x.property}, {x.operator}, {x.value}\n"
        expansion_report += "The following codes were removed from the set:\n"
        # for removed in remove_set:
        #   expansion_report += f"{removed.code}, {removed.display}, {removed.system}, {removed.version}\n"
        expansion_report += "".join([f"{removed.code}, {removed.display}, {removed.system}, {removed.version}\n" for removed in remove_set])
        
      self.expansion = self.expansion.union(terminology_set)

      expansion_report += f"\nThe expansion will contain the following codes for the terminology {terminology.name}:\n"
      
      # .join w/ a list comprehension used for performance reasons
      expansion_report += "".join([f"{x.code}, {x.display}, {x.system}, {x.version}\n" for x in terminology_set])
      expansion_report += "\n"
    
    return self.expansion, expansion_report
  
  # Move serialization logic for rule groups here
  def serialize_include(self):
    include_rules = self.include_rules
    terminology_keys = include_rules.keys()
    serialized = []
    
    for key in terminology_keys:
      rules = include_rules.get(key)
      serialized_rules = [x.serialize() for x in rules]
      serialized.append({
        'system': key.fhir_uri,
        'version': key.version,
        'filter': serialized_rules
      })
    return serialized

  def serialize_exclude(self):
    exclude_rules = self.exclude_rules
    terminology_keys = exclude_rules.keys()
    serialized = []
    
    for key in terminology_keys:
      rules = exclude_rules.get(key)
      serialized_rules = [x.serialize() for x in rules]
      serialized.append({
        'system': key.fhir_uri,
        'version': key.version,
        'filter': serialized_rules
      })

    return serialized
  
  # Move include and exclude rule properties to here
  @property
  def include_rules(self):
    keys = self.rules.keys()
    include_rules = {}
    
    for key in keys:
      rules_for_terminology = self.rules.get(key)
      include_rules_for_terminology = [x for x in rules_for_terminology if x.include is True]
      if include_rules_for_terminology:
        include_rules[key] = include_rules_for_terminology
    
    return include_rules

  @property
  def exclude_rules(self):
    keys = self.rules.keys()
    exclude_rules = {}
    
    for key in keys:
      rules_for_terminology = self.rules.get(key)
      exclude_rules_for_terminology = [x for x in rules_for_terminology if x.include is False]
      if exclude_rules_for_terminology:
        exclude_rules[key] = exclude_rules_for_terminology
    
    return exclude_rules

class ValueSetVersion:
  def __init__(self, uuid, effective_start, effective_end, version, value_set, status, description):
    self.uuid = uuid
    self.effective_start = effective_start
    self.effective_end = effective_end
    self.version = version
    self.value_set = value_set
    self.status = status
    self.description = description
    self.version = version
    self.expansion_uuid = None
    
    # self.rules = {}
    self.rule_groups = []
    self.expansion = set()
    self.expansion_timestamp = None
    self.extensional_codes = {}
<<<<<<< HEAD
    self.explicitly_included_codes = []
=======

  @classmethod
  def create(cls, efective_start, effective_end, value_set_uuid, status, description, created_date, version, comments):
    conn = get_db()
    vsv_uuid = uuid.uuid4()

    conn.execute(
      text(
        """
        insert into value_sets.value_set_version
        (uuid, efective_start, effective_end, value_set_uuid, status, description, created_date, version, comments)
        values
        (:uuid, :efective_start, :effective_end, :value_set_uuid, :status, :description, :created_date, :version, :comments)
        """
        ),
        {
          "uuid": vsv_uuid,
          "efective_start": efective_start,
          "effective_end": effective_end,
          "value_set_uuid": value_set_uuid,
          "status": status,
          "description": description,
          "created_date": created_date,
          "version": version,
          "comments": comments
        }
    )
    conn.execute(text("commit"))
    return cls.load(vsv_uuid)
>>>>>>> e3918d1d
  
  @classmethod
  def load(cls, uuid):
    conn = get_db()
    vs_version_data = conn.execute(text(
      """
      select * from value_sets.value_set_version where uuid=:uuid
      """
    ), {
      'uuid': uuid
    }).first()

    if vs_version_data is None: raise NotFound(f'Value Set Version with uuid {uuid} not found')
    
    value_set = ValueSet.load(vs_version_data.value_set_uuid)
    
    value_set_version = cls(vs_version_data.uuid, 
               vs_version_data.effective_start, 
               vs_version_data.effective_end, 
               vs_version_data.version, 
               value_set, 
               vs_version_data.status, 
               vs_version_data.description)
    value_set_version.load_rules()

    value_set_version.explicitly_included_codes = ExplicitlyIncludedCode.load_all_for_vs_version(value_set_version)

    if value_set.type == 'extensional':
      extensional_members_data = conn.execute(text(
        """
        select * from value_sets.extensional_member
        join terminology_versions tv
        on terminology_version_uuid=tv.uuid
        where vs_version_uuid=:uuid
        """
      ), {
        'uuid': uuid
      })
      extensional_data = [x for x in extensional_members_data]

      for item in extensional_data:
        code = Code(item.fhir_uri, item.version, item.code, item.display)

        if (item.fhir_uri, item.version) not in value_set_version.extensional_codes:
          value_set_version.extensional_codes[(item.fhir_uri, item.version)] = [code]
        else:
          value_set_version.extensional_codes[(item.fhir_uri, item.version)].append(code)

    return value_set_version

  def load_rules(self):
    conn = get_db()
    rule_groups_query = conn.execute(
      text(
        """
        select distinct rule_group
        from value_sets.value_set_rule
        where value_set_version=:vs_version_uuid
        """
      ), {
        'vs_version_uuid': self.uuid
      }
    )
    rule_group_ids = [x.rule_group for x in rule_groups_query]
    self.rule_groups = [RuleGroup(self.uuid, x) for x in rule_group_ids]

  def expand(self, force_new=False):
    if force_new is True:
      return self.create_expansion()

    if self.expansion_already_exists():
      return self.load_current_expansion()
    else:
      return self.create_expansion()

  def expansion_already_exists(self):
    conn = get_db()
    query = conn.execute(text(
      """
      select * from value_sets.expansion
      where vs_version_uuid=:version_uuid
      order by timestamp desc
      """
      ), {
        'version_uuid': self.uuid
      })
    if query.first() is not None:
      return True
    return False

  def load_current_expansion(self):
    conn = get_db()

    expansion_metadata = conn.execute(text(
      """
      select uuid, timestamp from value_sets.expansion
      where vs_version_uuid=:version_uuid
      order by timestamp desc
      limit 1
      """
    ), {
      'version_uuid': self.uuid
    }).first()
    self.expansion_uuid = expansion_metadata.uuid

    # print(expansion_metadata.timestamp, type(expansion_metadata.timestamp))
    self.expansion_timestamp = expansion_metadata.timestamp
    if isinstance(self.expansion_timestamp, str):
      self.expansion_timestamp = parser.parse(self.expansion_timestamp)

    query = conn.execute(text(
      """
      select * from value_sets.expansion_member
      where expansion_uuid = :expansion_uuid
      """
    ), {
      'expansion_uuid': self.expansion_uuid
    })

    for x in query:
      self.expansion.add(
        Code(
          x.system, x.version, x.code, x.display
        )
      )

  def save_expansion(self, report=None):
    conn = get_db()
    self.expansion_uuid = uuid.uuid1()

    # Create a new expansion entry in the value_sets.expansion table
    current_time_string = datetime.now() # + timedelta(days=1) # Must explicitly create this, since SQLite can't use now()
    self.expansion_timestamp = current_time_string
    conn.execute(text(
      """
      insert into value_sets.expansion
      (uuid, vs_version_uuid, timestamp, report)
      values
      (:expansion_uuid, :version_uuid, :curr_time, :report)
      """
    ), {
      'expansion_uuid': str(self.expansion_uuid),
      'version_uuid': str(self.uuid),
      'report': report,
      'curr_time': current_time_string
    })

    if self.expansion:
      conn.execute(expansion_member.insert(), [{
        'expansion_uuid': str(self.expansion_uuid),
        'code': code.code,
        'display': code.display,
        'system': code.system,
        'version': code.version
      } for code in self.expansion])

  def create_expansion(self):
    """
    1. Rules are processed
    2. Mapping inclusions are processed
    3. Explicitly included codes are added directly to the final expansion
    """
    if self.value_set.type == 'extensional':
      return None

    self.expansion = set()
    expansion_report_combined = ""

    for rule_group in self.rule_groups:
      expansion, expansion_report = rule_group.generate_expansion()
      self.expansion = self.expansion.union(expansion)
      expansion_report_combined += expansion_report

    self.process_mapping_inclusions()

    codes_for_explicit_inclusion = [x.code for x in self.explicitly_included_codes]
    self.expansion = self.expansion.union(set(codes_for_explicit_inclusion))

    self.save_expansion(report=expansion_report_combined)


  def parse_mapping_inclusion_retool_array(self, retool_array):
    array_string_copy = retool_array
    array_string_copy = array_string_copy[1:]
    array_string_copy = array_string_copy[:-1]
    array_string_copy = '[' + array_string_copy + ']'
    python_array = json.loads(array_string_copy)
    return python_array

  def process_mapping_inclusions(self):
    # Load mapping inclusion rules for version
    conn = get_db()
    mapping_inclusions_query = conn.execute(
      text(
        """
        select * from value_sets.mapping_inclusion
        where vs_version_uuid=:version_uuid
        """
      ), {
        'version_uuid': self.uuid
      }
    )
    mapping_inclusions = [x for x in mapping_inclusions_query]

    for inclusion in mapping_inclusions:
      print("Inclusion", inclusion)
      # Load appropriate concept maps
      allowed_relationship_types = self.parse_mapping_inclusion_retool_array(inclusion.relationship_types)
      concept_map = DeprecatedConceptMap(None, allowed_relationship_types, inclusion.concept_map_name)
      
      if inclusion.match_source_or_target == 'source':
        mappings = concept_map.source_code_to_target_map
      elif inclusion.match_source_or_target == 'target':
        mappings = concept_map.target_code_to_source_map

      # Identify mapped codes and insert into expansion
      codes_to_add_to_expansion = []
      for item in self.expansion:
        if item.code in mappings:
          print("Adding codes", mappings[item.code])
          codes_to_add_to_expansion.extend(mappings[item.code])

      set_to_add_to_expansion = set(codes_to_add_to_expansion)
      self.expansion = self.expansion.union(set_to_add_to_expansion)
      
  def extensional_vs_time_last_modified(self):
    conn = get_db()
    last_modified_query = conn.execute(
      text(
        """
      select * from value_sets.history
      where table_name='extensional_member'
      and (new_val->>'vs_version_uuid' = :vs_version_uuid or old_val->>'vs_version_uuid' = :vs_version_uuid)
      order by timestamp desc
      limit 1
      """
      ), {
        'vs_version_uuid': str(self.uuid)
      }
    )
    result = last_modified_query.first()
    return result.timestamp

  def delete(self):
    """
    Deleting a value set version is only allowed if it was only in draft status and never published--typically if it was created in error.
    Once a value set version has been published, it must be kept indefinitely.
    """
    # Make sure value set is eligible for deletion
    if self.status != 'pending':
      raise BadRequest('ValueSet version is not eligible for deletion because its status is not `pending`')

    # Identify any expansions, delete their contents, then delete the expansions themselves
    conn = get_db()
    conn.execute(
      text(
        """
        delete from value_sets.expansion_member
        where expansion_uuid in
        (select expansion_uuid from value_sets.expansion
        where vs_version_uuid=:vs_version_uuid)
        """
      ), {
        'vs_version_uuid': self.uuid
      }
    )

    conn.execute(
      text(
        """
        delete from value_sets.expansion
        where vs_version_uuid=:vs_version_uuid
        """
      ), {
        'vs_version_uuid': self.uuid
      }
    )

    # Delete associated rules for value set version
    conn.execute(
      text(
        """
        delete from value_sets.value_set_rule
        where value_set_version=:vs_version_uuid
        """
      ), {
        'vs_version_uuid': self.uuid
      }
    )

    # Delete value set version
    conn.execute(
      text(
        """
        delete from value_sets.value_set_version
        where uuid=:vs_version_uuid
        """
      ), {
        'vs_version_uuid': self.uuid
      }
    )

  def serialize_include(self):
    if self.value_set.type == 'extensional':
      keys = self.extensional_codes.keys()
      serialized = []

      for key in keys:
        terminology = key[0]
        version = key[1]
        serialized_codes = [x.serialize(with_system_and_version=False) for x in self.extensional_codes.get(key)]

        serialized.append({
          'system': terminology,
          'version': version,
          'concept': serialized_codes
        })
      
      return serialized

    elif self.value_set.type == 'intensional':
      serialized = []
      for group in self.rule_groups:
        serialized_rules = group.serialize_include()
        for rule in serialized_rules: serialized.append(rule)
      return serialized

  def serialize_exclude(self):
    if self.value_set.type == 'intensional':
      serialized = []
      for item in [x.serialize_exclude() for x in self.rule_groups]:
        if item != []: 
          for rule in item: serialized.append(rule)
      return serialized
    
    else: # No exclude for extensional
      return []

  def serialize(self):
    serialized = {
      # "url": self.value_set.url,
      "id": self.value_set.uuid,
      "name": self.value_set.name,
      "title": self.value_set.title,
      "publisher": self.value_set.publisher,
      "contact": [{
        'name': self.value_set.contact}],
      "description": self.value_set.description + ' ' + self.description,
      "immutable": self.value_set.immutable,
      "experimental": self.value_set.experimental,
      "purpose": self.value_set.purpose,
      "version": str(self.version), # Version must be a string
      "status": self.status,
      "expansion": {
        "contains": [x.serialize() for x in self.expansion],
        "timestamp": self.expansion_timestamp.strftime("%Y-%m-%d") if self.expansion_timestamp is not None else None
      },
      "compose": {
        "include": self.serialize_include()
      },
      "resourceType": "ValueSet",
      "additionalData": {  # Place to put custom values that aren't part of the FHIR spec
        "effective_start": self.effective_start,
        "effective_end": self.effective_end,
        "version_uuid": self.uuid,
        "value_set_uuid": self.value_set.uuid,
        "expansion_uuid": self.expansion_uuid,
        "synonyms": self.value_set.synonyms
      }
    }

    if self.value_set.type == 'extensional':
      all_extensional_codes = []
      for terminology, codes in self.extensional_codes.items():
        all_extensional_codes += codes
      serialized['expansion']['contains'] = [x.serialize() for x in all_extensional_codes]
      if current_app.config['MOCK_DB'] is False: # Postgres-specific code, skip during tests
        # timestamp derived from date version was last updated
        serialized['expansion']['timestamp'] = self.extensional_vs_time_last_modified().strftime("%Y-%m-%d")
        # expansion UUID derived from a hash of when timestamp was last updated and the UUID of the ValueSets terminology version from `public.terminology_versions`
        serialized['additionalData']['expansion_uuid'] = uuid.uuid3(namespace=uuid.UUID('{e3dbd59c-aa26-11ec-b909-0242ac120002}'), name=str(self.extensional_vs_time_last_modified()))

    serialized_exclude = self.serialize_exclude()
    if serialized_exclude:
      serialized['compose']['exclude'] = serialized_exclude

    # if self.value_set.type == 'extensional': serialized.pop('expansion')

    return serialized

  @classmethod
  def load_expansion_report(cls, expansion_uuid):
    conn = get_db()
    result = conn.execute(
      text(
        """
        select * from value_sets.expansion
        where uuid=:expansion_uuid
        """
      ), {
        'expansion_uuid': expansion_uuid
      }
    ).first()
    return result.report

@dataclass
class ExplicitlyIncludedCode:
  """
  These are codes that are explicitly added to an intensional value set.
  """
  code: Code
  value_set_version: ValueSetVersion
  review_status: str
  uuid: uuid = field(default=uuid.uuid4())

  def save(self):
    """ Persist newly created object to database """
    conn = get_db()
    
    conn.execute(
      text(
        """
        insert into value_sets.explicitly_included_code
        (uuid, vs_version_uuid, code_uuid, review_status)
        values
        (:uuid, :vs_version_uuid, :code_uuid, :review_status)
        """
      ), {
        'uuid': self.uuid,
        'vs_version_uuid': self.value_set_version.uuid,
        'code_uuid': self.code.uuid,
        'review_status': self.review_status
      }
    )

  def serialize(self):
    return {
      'uuid': self.uuid,
      'review_status': self.review_status,
      'value_set_version_uuid': self.value_set_version.uuid,
      'code': self.code.serialize(with_system_name=True)
    }

  @classmethod
  def load_all_for_vs_version(cls, vs_version: ValueSetVersion):
    conn = get_db()

    code_data = conn.execute(
      text(
        """
        select eic.uuid as explicit_uuid, code.uuid as code_uuid, code.code, code.display, tv.fhir_uri as system_uri, tv.terminology as system_name, tv.version, eic.review_status
        from value_sets.explicitly_included_code eic
        join custom_terminologies.code
        on eic.code_uuid = code.uuid
        join terminology_versions tv
        on code.terminology_version = tv.uuid
        where vs_version_uuid=:vs_version_uuid
        """
      ),
      {
        "vs_version_uuid": vs_version.uuid
      }
    )

    results = []
    for x in code_data:
      code = Code(
        system=x.system_uri,
        system_name=x.system_name,
        version=x.version,
        code=x.code,
        display=x.display,
        uuid=x.code_uuid
      )

      explicity_code_inclusion = cls(
        code = code,
        value_set_version = vs_version,
        review_status = x.review_status,
        uuid = x.explicit_uuid
      )
      results.append(explicity_code_inclusion)
    
    return results

# Clarification: this stand-alone method is deliberately not part of the above class
def execute_rules(rules_json):
  """ 
  This function will receive a single JSON encoded rule group and execute it to provide output. It can be used on the front end to preview the output of a rule group 

  Sample input JSON:
  [
    {
      "property": "code",
      "operator": "in",
      "value": [{"category_name": "Endovascular Revascularization Open or Percutaneous, Transcatheter* (Arteries and Veins)", "range": " 37220-37239,37246-37249"}, {"category_name": "Venous, Direct or With Catheter  (Arteries and Veins)", "range": "34401-34490"}, {"category_name": "Endovascular Repair of Abdominal Aorta and/or Iliac Arteries*  (Arteries and Veins)", "range": "34701-34834"}],
      "include": true,
      "terminology_version": "6c6219c8-5ef3-11ec-8f16-acde48001122"
    }
  ]
  """
  conn = get_db()

  # Lookup terminology names
  terminology_versions_query = conn.execute(text(
    """
    select * from terminology_versions
    """
  ))
  terminology_versions = [x for x in terminology_versions_query]

  uuid_to_name_map = {str(x.uuid): x for x in terminology_versions}

  rules = []
  for rule in rules_json:
    terminology_name = uuid_to_name_map.get(rule.get('terminology_version')).terminology
    fhir_uri = uuid_to_name_map.get(rule.get('terminology_version')).fhir_uri
    terminology_version = uuid_to_name_map.get(rule.get('terminology_version'))
    rule_property = rule.get('property')
    operator = rule.get('operator')
    value = rule.get('value')
    include = rule.get('include')

    if terminology_name == "ICD-10 CM":
      rule = ICD10CMRule(None, None, None, rule_property, operator, value, include, None, fhir_uri, terminology_version)
    elif terminology_name == "SNOMED CT":
      rule = SNOMEDRule(None, None, None, rule_property, operator, value, include, None, fhir_uri, terminology_version)
    elif terminology_name == "RxNorm":
      rule = RxNormRule(None, None, None, rule_property, operator, value, include, None, fhir_uri, terminology_version)
    elif terminology_name == "LOINC":
      rule = LOINCRule(None, None, None, rule_property, operator, value, include, None, fhir_uri, terminology_version)
    elif terminology_name == "CPT":
      rule = CPTRule(None, None, None, rule_property, operator, value, include, None, fhir_uri, terminology_version)
    elif terminology_name == "ICD-10 PCS":
      rule = ICD10PCSRule(None, None, None, rule_property, operator, value, include, None, fhir_uri, terminology_version)  

    rules.append(rule)

  for rule in rules: rule.execute()
        
  include_rules = [x for x in rules if x.include is True]
  exclude_rules = [x for x in rules if x.include is False]

  terminology_set = include_rules.pop(0).results
  for x in include_rules: terminology_set = terminology_set.intersection(x.results)

  for x in exclude_rules: 
        remove_set = terminology_set.intersection(x.results)
        terminology_set = terminology_set - remove_set

  return [x.serialize() for x in list(terminology_set)]<|MERGE_RESOLUTION|>--- conflicted
+++ resolved
@@ -1420,9 +1420,7 @@
     self.expansion = set()
     self.expansion_timestamp = None
     self.extensional_codes = {}
-<<<<<<< HEAD
     self.explicitly_included_codes = []
-=======
 
   @classmethod
   def create(cls, efective_start, effective_end, value_set_uuid, status, description, created_date, version, comments):
@@ -1452,7 +1450,6 @@
     )
     conn.execute(text("commit"))
     return cls.load(vsv_uuid)
->>>>>>> e3918d1d
   
   @classmethod
   def load(cls, uuid):
