import math
import json
from dataclasses import dataclass, field
import re
import requests
import concurrent.futures
from sqlalchemy import create_engine, text, MetaData, Table, Column, String
from sqlalchemy.dialects.postgresql import UUID
import uuid
from datetime import date, datetime, timedelta
from dateutil import parser
import werkzeug
from werkzeug.exceptions import BadRequest, NotFound

from sqlalchemy.sql.expression import bindparam
from app.models.codes import Code
from app.models.concept_maps import DeprecatedConceptMap
from app.models.terminologies import Terminology
from app.database import get_db, get_elasticsearch
from flask import current_app
import pandas as pd
import numpy as np
from pandas import json_normalize

ECL_SERVER_PATH = "https://snowstorm.prod.projectronin.io"
SNOSTORM_LIMIT = 500

# RXNORM_BASE_URL = "https://rxnav.nlm.nih.gov/REST/"
RXNORM_BASE_URL = "https://rxnav.prod.projectronin.io/REST/"

MAX_ES_SIZE = 1000

metadata = MetaData()
expansion_member = Table('expansion_member', metadata,
  Column('expansion_uuid', UUID, nullable=False),
  Column('code', String, nullable=False),
  Column('display', String, nullable=False),
  Column('system', String, nullable=False),
  Column('version', String, nullable=False),
  schema='value_sets'
)

#
# Value Set Rules
#

class VSRule:
  def __init__(self, uuid, position, description, prop, operator, value, include, value_set_version, fhir_system, terminology_version):
    self.uuid = uuid
    self.position = uuid
    self.description = description
    self.property = prop
    self.operator = operator
    self.value = value
    self.include = include
    if self.include == 1: self.include = True
    if self.include == 0: self.include = False
    self.value_set_version = value_set_version
    self.terminology_version = terminology_version
    self.fhir_system = fhir_system
    
    self.results = set()
  
  def execute(self):
    if self.operator == 'descendent-of':
      self.descendent_of()
    elif self.operator == 'self-and-descendents':
      self.self_and_descendents()
    elif self.operator == 'direct-child':
      self.direct_child()
    elif self.operator == 'is-a':
      self.direct_child()
    elif self.operator == 'in' and self.property == 'concept':
      self.concept_in()
    elif self.operator == 'in-section':
      self.in_section()
    elif self.operator == 'in-chapter':
      self.in_chapter()
    elif self.operator == 'has-body-system':
      self.has_body_system()
    elif self.operator == 'has-root-operation':
      self.has_root_operation()
    elif self.operator == 'has-body-part':
      self.has_body_part()
    elif self.operator == 'has-qualifier':
      self.has_qualifier()
    elif self.operator == 'has-approach':
      self.has_approach()
    elif self.operator == "has-device":
      self.has_device()              

    if self.property == 'code' and self.operator == 'in':
      self.code_rule()
    if self.property == 'display' and self.operator == 'regex':
      self.display_regex()
    elif self.property == 'display' and self.operator == 'in':
      self.display_rule()

    # RxNorm Specific
    if self.property == 'SAB':
      self.rxnorm_source()
    if self.property == 'TTY':
      self.rxnorm_term_type()
    if self.property in ['SY', 'SIB', 'RN', 'PAR', 'CHD', 'RB', 'RO']: 
      self.rxnorm_relationship() 
    if self.property in ['permuted_term_of', 'has_quantified_form', 'constitutes', 'has_active_moiety', 'doseformgroup_of', 'ingredients_of', 'precise_active_ingredient_of', 'has_product_monograph_title', 'sort_version_of', 'precise_ingredient_of', 'has_part', 'reformulation_of', 'has_precise_ingredient', 'has_precise_active_ingredient', 'mapped_from', 'included_in', 'has_inactive_ingredient', 'has_ingredients', 'active_moiety_of', 'is_modification_of', 'isa', 'has_form', 'has_member', 'consists_of', 'form_of', 'has_entry_version', 'part_of', 'dose_form_of', 'has_print_name', 'contained_in', 'mapped_to', 'has_ingredient', 'has_basis_of_strength_substance', 'has_doseformgroup', 'has_tradename', 'basis_of_strength_substance_of', 'has_dose_form', 'inverse_isa', 'has_sort_version', 'has_active_ingredient', 'product_monograph_title_of', 'member_of', 'quantified_form_of', 'contains', 'includes', 'active_ingredient_of', 'entry_version_of', 'inactive_ingredient_of', 'reformulated_to', 'has_modification', 'ingredient_of', 'has_permuted_term', 'tradename_of', 'print_name_of']:
      self.rxnorm_relationship_type()
    if self.property == 'term_type_within_class':
      self.term_type_within_class()

    # SNOMED
    if self.property == 'ecl':
      self.ecl_query()

    # LOINC
    if self.property == 'property':
      self.property_rule()
    elif self.property == 'timing':
      self.timing_rule()
    elif self.property == 'system':
      self.system_rule()
    elif self.property == 'component':
      self.component_rule()
    elif self.property == 'scale':
      self.scale_rule()
    elif self.property == 'method':
      self.method_rule()

    #FHIR
    if self.property == 'has_fhir_terminology':
      self.has_fhir_terminology_rule()  

  def serialize(self):
    return {
      "property": self.property,
      "op": self.operator,
      "value": self.value
    }

class ICD10CMRule(VSRule):
  def direct_child(self):
    pass

  def code_rule(self):
    conn = get_db()
    query = ""
    
    if self.property == 'code':
      # Lookup UUIDs for provided codes
      codes = self.value.replace(' ', '').split(',')
      
      # Get all descendants of the provided codes through a recursive query
      query = """
      select code, display from icd_10_cm.code 
      where code in :codes 
      and version_uuid=:version_uuid
      order by code
      """
      # See link for tutorial in recursive queries: https://www.cybertec-postgresql.com/en/recursive-queries-postgresql/
      
    converted_query = text(
        query
      ).bindparams(bindparam('codes', expanding=True))

    results_data = conn.execute(
      converted_query, {
        'codes': codes,
        'version_uuid': self.terminology_version.uuid
      }
    )
    results = [Code(self.fhir_system, self.terminology_version.version, x.code, x.display) for x in results_data]
    self.results = set(results)

  def self_and_descendents(self):
    conn = get_db()
    query = ""
    
    if self.property == 'code':
      # Lookup UUIDs for provided codes
      codes = self.value.replace(' ', '').split(',')
      
      # Get all descendants of the provided codes through a recursive query
      query = """
      with recursive icd_hierarchy as (
        select parent_code_uuid parent_uuid, uuid child_uuid
        from icd_10_cm.code
        where parent_code_uuid in
        (select uuid
        from icd_10_cm.code
        where code in :codes
        and version_uuid=:version_uuid)
        union all
        select code.parent_code_uuid, code.uuid
        from icd_10_cm.code
        join icd_hierarchy on code.parent_code_uuid=icd_hierarchy.child_uuid
      )
      select code, display from icd_hierarchy
      join icd_10_cm.code
      on code.uuid=child_uuid
      union all
      (select code, display from icd_10_cm.code 
      where code in :codes 
      and version_uuid=:version_uuid)
      order by code
      """
      # See link for tutorial in recursive queries: https://www.cybertec-postgresql.com/en/recursive-queries-postgresql/
      
    converted_query = text(
        query
      ).bindparams(bindparam('codes', expanding=True))

    results_data = conn.execute(
      converted_query, {
        'codes': codes,
        'version_uuid': self.terminology_version.uuid
      }
    )
    results = [Code(self.fhir_system, self.terminology_version.version, x.code, x.display) for x in results_data]
    self.results = set(results)
  
  def descendent_of(self):
    conn = get_db()
    query = ""
    
    if self.property == 'code':
      # Lookup UUIDs for provided codes
      codes = self.value.split(',')
      
      # Get all descendants of the provided codes through a recursive query
      query = """
      with recursive icd_hierarchy as (
        select parent_code_uuid parent_uuid, uuid child_uuid
        from icd_10_cm.code
        where parent_code_uuid in
        (select uuid
        from icd_10_cm.code
        where code in :codes
        and version_uuid=:version_uuid)
        union all
        select code.parent_code_uuid, code.uuid
        from icd_10_cm.code
        join icd_hierarchy on code.parent_code_uuid=icd_hierarchy.child_uuid
      )
      select code, display from icd_hierarchy
      join icd_10_cm.code
      on code.uuid=child_uuid
      """
      # See link for tutorial in recursive queries: https://www.cybertec-postgresql.com/en/recursive-queries-postgresql/
      
    converted_query = text(
        query
      ).bindparams(bindparam('codes', expanding=True))

    results_data = conn.execute(
      converted_query, {
        'codes': codes,
        'version_uuid': self.terminology_version.uuid
      }
    )
    results = [Code(self.fhir_system, self.terminology_version.version, x.code, x.display) for x in results_data]
    self.results = set(results)

  def in_section(self):
    conn = get_db()

    query = """
      select * from icd_10_cm.code
      where section_uuid=:section_uuid
      and version_uuid = :version_uuid
    """

    results_data = conn.execute(
      text(
        query
      ), {
        'section_uuid': self.value,
        'version_uuid': self.terminology_version.uuid
      }
    )
    results = [Code(self.fhir_system, self.terminology_version.version, x.code, x.display) for x in results_data]
    self.results = set(results)

  def in_chapter(self):
    conn = get_db()

    query = """
    select * from icd_10_cm.code
    where section_uuid in 
    (select uuid from icd_10_cm.section 
    where chapter = :chapter_uuid
    and version_uuid = :version_uuid)
    """

    results_data = conn.execute(
      text(
        query
      ), {
        'chapter_uuid': self.value,
        'version_uuid' : self.terminology_version.uuid
      }
    )
    results = [Code(self.fhir_system, self.terminology_version.version, x.code, x.display) for x in results_data]
    self.results = set(results)

class SNOMEDRule(VSRule):
  # # Deprecating because we prefer ECL
  # def direct_child(self):
  #   conn = get_db()
  #   query = ""
    
  #   if self.property == 'concept':
  #     # Lookup UUIDs for provided codes
  #     codes = self.value.split(',')
      
  #     # Get all descendants of the provided codes through a recursive query
  #     query = """
  #     select * from snomedct.relationship_f rel
  #     join snomedct.description_f descr
  #     on descr.conceptid=rel.sourceid
  #     and descr.typeid='900000000000003001'
  #     where destinationid in :codes 
  #     and rel.typeid='116680003'
  #     """
  #     # See link for tutorial in recursive queries: https://www.cybertec-postgresql.com/en/recursive-queries-postgresql/
      
  #   results_data = conn.execute(
  #     text(
  #       query
  #     ).bindparams(bindparam('codes', expanding=True)), {
  #       'codes': codes
  #     }
  #   )
  #   results = [Code(self.fhir_system, self.terminology_version, x.conceptid, x.term) for x in results_data]
  #   self.results = set(results)

  def concept_in(self):
    conn = get_db()
    query = """
    select * from snomedct.simplerefset_f
    join snomedct.concept_f
    on snomedct.concept_f.id=simplerefset_f.referencedcomponentid
    where refsetid=:value
    """    

    results_data = conn.execute(
      text(
        query
      ), {
        'value': self.value
      }
    )
    results = [Code(self.fhir_system, self.terminology_version.version, x.conceptid, x.term) for x in results_data]
    self.results = set(results)

  def ecl_query(self):
    offset = 0
    self.results = set()
    results_complete = False

    while results_complete is False:
      branch = "MAIN"
      r = requests.get(f"{ECL_SERVER_PATH}/{branch}/{self.terminology_version.version}/concepts", params={
        'ecl': self.value,
        'limit': SNOSTORM_LIMIT,
        'offset': offset
      })

      if 'error' in r.json():
        raise BadRequest(r.json().get('message'))

      # Handle pagination
      total_results = r.json().get("total")
      pages = int(math.ceil(total_results / SNOSTORM_LIMIT))
      offset += SNOSTORM_LIMIT
      if offset >= pages * SNOSTORM_LIMIT:
        results_complete = True

      # Add data to results
      data = r.json().get("items")
      results = [Code(self.fhir_system, self.terminology_version.version, x.get("conceptId"), x.get("fsn").get("term")) for x in data]
      self.results.update(set(results))

class RxNormRule(VSRule):
  def json_extract(self, obj, key):
    """Recursively fetch values from nested JSON."""
    def extract(obj, arr, key):
        """Recursively search for values of key in JSON tree."""
        if isinstance(obj, dict):
            for k, v in obj.items():
                if isinstance(v, (dict, list)):
                    extract(v, arr, key)
                elif k == key:
                    arr.append(v)
        elif isinstance(obj, list):
            for item in obj:
                extract(item, arr, key)
        return arr

    arr = []
    values = extract(obj, arr, key)
    return values

  def load_rxnorm_properties(self, rxcui):
    return requests.get(f'{RXNORM_BASE_URL}rxcui/{rxcui}/properties.json?').json()

  def load_additional_members_of_class(self, rxcui):
    data = requests.get(f'{RXNORM_BASE_URL}rxcui/{rxcui}/allrelated.json?').json()
    return self.json_extract(data,'rxcui')

  def term_type_within_class(self):
    json_value = json.loads(self.value)
    rela_source = json_value.get('rela_source')
    class_id = json_value.get('class_id')
    term_type = json_value.get('term_type')
    
    # This calls the RxClass API to get its members 
    payload = {'classId': class_id, 'relaSource': rela_source}
    class_request = requests.get(f'{RXNORM_BASE_URL}rxclass/classMembers.json?', params=payload)
    
    # Extracts a list of RxCUIs from the JSON response
    rxcuis = self.json_extract(class_request.json(),'rxcui')

    # Calls the related info RxNorm API to get additional members of the drug class      
    related_rxcuis = []

    with concurrent.futures.ThreadPoolExecutor(max_workers=5) as pool:
      results = pool.map(self.load_additional_members_of_class, rxcuis)
      for result in results:
        related_rxcuis.append(result)

    # Appending RxCUIs to the first list of RxCUIs and removing empty RxCUIs
    flat_list = [item for sublist in related_rxcuis for item in sublist]
    de_duped_list = list(set(flat_list))
    if '' in de_duped_list:
      de_duped_list.remove('')
    rxcuis.extend(de_duped_list)

    # Calls the concept property RxNorm API 
    concept_properties = []
    with concurrent.futures.ThreadPoolExecutor(max_workers=25) as pool:
      results = pool.map(self.load_rxnorm_properties, rxcuis)
      for result in results:
        concept_properties.append(result)

    # Making a final list of RxNorm codes 
    final_rxnorm_codes = []
    for item in concept_properties: 
      properties = item.get('properties')
      result_term_type = properties.get('tty')
      display = properties.get('name')
      code = properties.get('rxcui')
      if result_term_type in term_type:
        final_rxnorm_codes.append(Code(self.fhir_system, self.terminology_version.version, code, display))

    self.results = set(final_rxnorm_codes)

  def rxnorm_source(self):
    conn = get_db()
    query = text("""
      Select RXCUI, str from "rxnormDirty".rxnconso where SAB = 'RXNORM' and TTY <> 'SY' 
      and RXCUI in (select RXCUI from "rxnormDirty".rxnconso where SAB in :value)
    """).bindparams(bindparam('value', expanding=True))

    value = self.value.split(',')

    results_data = conn.execute(query, {
      'value': value
    })

    results = [Code(self.fhir_system, self.terminology_version.version, x.rxcui, x.str) for x in results_data]
    self.results = set(results)

  def rxnorm_term_type(self):
    conn = get_db()
    query = text("""
      Select RXCUI, str from "rxnormDirty".rxnconso where SAB = 'RXNORM' and TTY <> 'SY' 
      and TTY in :value
    """).bindparams(bindparam('value', expanding=True))

    value = self.value.split(',')

    results_data = conn.execute(query, {
      'value': value
    })

    results = [Code(self.fhir_system, self.terminology_version.version, x.rxcui, x.str) for x in results_data]
    self.results = set(results)


  def rxnorm_relationship(self):
    conn = get_db()
    if self.value[:4] == 'CUI:':
      query = text(""" Select RXCUI, STR from "rxnormDirty".rxnconso where SAB = 'RXNORM' and TTY <> 'SY'  
      and (RXCUI in (select RXCUI from "rxnormDirty".rxnconso where RXCUI in (select RXCUI1 from "rxnormDirty".rxnrel where REL = :rel and RXCUI2 in :value)))""") 
    else:
      query = text(""" Select RXCUI, STR from "rxnormDirty".rxnconso where SAB = 'RXNORM' and TTY <> 'SY'  
      and (RXCUI in (select RXCUI from "rxnormDirty".rxnconso where RXAUI in (select RXAUI1 from "rxnormDirty".rxnrel where REL = :rel and RXAUI2 in :value)))""") 

    query = query.bindparams(bindparam('value', expanding=True))

    value = self.value[4:].split(',') 

    results_data = conn.execute(query, {
      'value': value, 
      'rel': self.property
    })

    results = [Code(self.fhir_system, self.terminology_version.version, x.rxcui, x.str) for x in results_data]
    self.results = set(results)

  def rxnorm_relationship_type(self):
    conn = get_db()
    if self.value[:4] == 'CUI:':
      query = text(""" Select RXCUI, STR from "rxnormDirty".rxnconso where SAB = 'RXNORM' and TTY <> 'SY'  
      and (RXCUI in (select RXCUI from "rxnormDirty".rxnconso where RXCUI in (select RXCUI1 from "rxnormDirty".rxnrel where RELA = :rel and RXCUI2 in :value)))""") 
    else:
      query = text(""" Select RXCUI, STR from "rxnormDirty".rxnconso where SAB = 'RXNORM' and TTY <> 'SY'  
      and (RXCUI in (select RXCUI from "rxnormDirty".rxnconso where RXAUI in (select RXAUI1 from "rxnormDirty".rxnrel where RELA = :rel and RXAUI2 in :value)))""") 

    query = query.bindparams(bindparam('value', expanding=True))

    value = self.value[4:].split(',') 

    results_data = conn.execute(query, {
      'value': value, 
      'rel': self.property
    })

    results = [Code(self.fhir_system, self.terminology_version.version, x.rxcui, x.str) for x in results_data]
    self.results = set(results)

class LOINCRule(VSRule):

  def loinc_rule(self, query):
    conn = get_db()

    converted_query = text(
        query
      ).bindparams(bindparam('value', expanding=True))

    results_data = conn.execute(
      converted_query, 
      {
        'value': self.split_value,
        'terminology_version_uuid': self.terminology_version.uuid
      }
    )
    results = [Code(self.fhir_system, self.terminology_version.version, x.loinc_num, x.long_common_name) for x in results_data]
    self.results = set(results)

  @property
  def split_value(self):
    """
    ReTool saves arrays like this: {"Alpha-1-Fetoprotein","Alpha-1-Fetoprotein Ab","Alpha-1-Fetoprotein.tumor marker"}
    Sometimes, we also save arrays like this: Alpha-1-Fetoprotein,Alpha-1-Fetoprotein Ab,Alpha-1-Fetoprotein.tumor marker

    This function will handle both formats and output a python list of strings
    """
    new_value = self.value
    if new_value[:1] == '{' and new_value[-1:] == '}': 
      new_value = new_value[1:]
      new_value = new_value[:-1]
    new_value = new_value.split(',')
    new_value = [(x[1:] if x[:1]=='"' else x) for x in new_value]
    new_value = [(x[:-1] if x[-1:]=='"' else x) for x in new_value]
    return new_value
    
  def code_rule(self):
    query = """
    select * from loinc.code
    where loinc_num in :value
    and status = 'ACTIVE'
    and terminology_version_uuid=:terminology_version_uuid
    order by long_common_name
    """    
    self.loinc_rule(query)

  def display_rule(self):
    # Cannot use "ilike any(...)" because thats Postgres specific
    conn = get_db()

    query = f"""
    select * from loinc.code
    where lower(long_common_name) like '{self.split_value[0].lower()}'"""
    
    if self.split_value[1:]:
      for item in self.split_value[1:]:
        query += f""" or lower(long_common_name) like {item} """
    
    query += """ and status = 'ACTIVE'
    and terminology_version_uuid=:terminology_version_uuid
    order by long_common_name
    """

    results_data = conn.execute(
      text(query), {
        'terminology_version_uuid': self.terminology_version.uuid
      }
    )
    results = [Code(self.fhir_system, self.terminology_version.version, x.loinc_num, x.long_common_name) for x in results_data]
    self.results = set(results)

  def method_rule(self):
    query = """
    select * from loinc.code
    where method_typ in :value
    and status = 'ACTIVE'
    and terminology_version_uuid=:terminology_version_uuid
    order by long_common_name
    """
    self.loinc_rule(query)

  def timing_rule(self):
    query = """
    select * from loinc.code
    where time_aspct in :value
    and status = 'ACTIVE'
    and terminology_version_uuid=:terminology_version_uuid
    order by long_common_name
    """
    self.loinc_rule(query)

  def system_rule(self):
    query = """
    select * from loinc.code
    where system in :value
    and status = 'ACTIVE'
    and terminology_version_uuid=:terminology_version_uuid
    order by long_common_name
    """
    self.loinc_rule(query)

  def component_rule(self):
    query = """
    select * from loinc.code
    where component in :value
    and status = 'ACTIVE'
    and terminology_version_uuid=:terminology_version_uuid
    order by long_common_name
    """
    self.loinc_rule(query)

  def scale_rule(self):
    query = """
    select * from loinc.code
    where scale_typ in :value
    and status = 'ACTIVE'
    and terminology_version_uuid=:terminology_version_uuid
    order by long_common_name
    """
    self.loinc_rule(query)

  def property_rule(self):
    query = """
    select * from loinc.code
    where property in :value
    and status = 'ACTIVE'
    and terminology_version_uuid=:terminology_version_uuid
    order by long_common_name
    """
    self.loinc_rule(query)

class ICD10PCSRule(VSRule):

  def icd_10_pcs_rule(self, query):
    conn = get_db()

    converted_query = text(
        query
    ).bindparams(bindparam('value', expanding=True))

    value_param = self.value
    if type(self.value) != list: 
      value_param = json.loads(value_param)

    results_data = conn.execute(
      converted_query,
      {
        'value': value_param,
        'version_uuid': self.terminology_version.uuid
      }
    )
    results = [Code(self.fhir_system, self.terminology_version.version, x.code, x.display) for x in results_data]
    self.results = set(results)

  def code_rule(self):
    query = """
    select * from icd_10_pcs.code
    where code in :value
    and version_uuid = :version_uuid
    """
    self.icd_10_pcs_rule(query)

  def in_section(self):
    query = """
    select * from icd_10_pcs.code
    where section in :value
    and version_uuid = :version_uuid
    """
    self.icd_10_pcs_rule(query)

  def has_body_system(self):
    query = """
    select * from icd_10_pcs.code
    where body_system in :value
    and version_uuid = :version_uuid
    """
    self.icd_10_pcs_rule(query)

  def has_root_operation(self):
    query = """
    select * from icd_10_pcs.code
    where root_operation in :value
    and version_uuid = :version_uuid
    """
    self.icd_10_pcs_rule(query)

  def has_body_part(self):
    query = """
    select * from icd_10_pcs.code
    where body_part in :value
    and version_uuid = :version_uuid
    """
    self.icd_10_pcs_rule(query)
  
  def has_approach(self):
    query = """
    select * from icd_10_pcs.code
    where approach in :value
    and version_uuid = :version_uuid
    """
    self.icd_10_pcs_rule(query)
  
  def has_device(self):
    query = """
    select * from icd_10_pcs.code
    where device in :value
    and version_uuid = :version_uuid
    """
    self.icd_10_pcs_rule(query)
  
  def has_qualifier(self):
    query = """
    select * from icd_10_pcs.code
    where qualifier in :value
    and version_uuid = :version_uuid
    """
    self.icd_10_pcs_rule(query)

class CPTRule(VSRule):
  @staticmethod
  def parse_cpt_retool_array(retool_array):
    array_string_copy = retool_array
    array_string_copy = array_string_copy[1:]
    array_string_copy = array_string_copy[:-1]
    array_string_copy = '[' + array_string_copy + ']'
    python_array = json.loads(array_string_copy)
    return [json.loads(x) for x in python_array]

  def parse_input_array(self, input_array):
    try:
      if type(input_array) == list:
        return input_array
      elif type(input_array) == str:
        return json.loads(input_array)
    except:
      return self.parse_cpt_retool_array(input_array)

  def parse_code_number_and_letter(self, code):
    if code.isnumeric():
      code_number = code
      code_letter = None
    else:
      code_number = code[:-1]
      code_letter = code[-1]
    return code_number, code_letter

  def code_rule(self):
    """ Process CPT rules where property=code and operator=in, where we are selecting codes from a range """
    parsed_value = self.parse_input_array(self.value)

    # Input may be list of dicts with a 'range' key, or may be list of ranges directly
    if type(parsed_value[0]) == dict:
      ranges = [x.get('range') for x in parsed_value]
    else:
      ranges = [x for x in parsed_value]

    # Since each range in the above array may include multiple ranges, we need to re-join them and then split them apart
    ranges = ','.join(ranges)
    ranges = ranges.replace(' ', '')
    ranges = ranges.split(',')

    where_clauses = []

    for x in ranges:
      if '-' in x:
        start, end = x.split('-')
        start_number, start_letter = self.parse_code_number_and_letter(start)
        end_number, end_letter = self.parse_code_number_and_letter(end)

        if start_letter != end_letter:
          raise Exception(f'Letters in CPT code range do not match: {start_letter} and {end_letter}')

        where_clauses.append(f"(code_number between {start_number} and {end_number} and code_letter {'=' if start_letter is not None else 'is'} {start_letter if start_letter is not None else 'null'})")
      else:
        code_number, code_letter = self.parse_code_number_and_letter(x)
        where_clauses.append(f"(code_number={code_number} and code_letter {'=' if code_letter is not None else 'is'} {code_letter if code_letter is not None else 'null'})")

    query = "select * from cpt.code where " + ' or '.join(where_clauses)

    conn = get_db()
    results_data = conn.execute(
      text(query)
    )
    results = [Code(self.fhir_system, self.terminology_version.version, x.code, x.long_description) for x in results_data]
    self.results = set(results)

  def display_regex(self):
    """ Process CPT rules where property=display and operator=regex, where we are string matching to displays """
    es = get_elasticsearch()

    results = es.search(
      query={
        "simple_query_string": {
          "fields": ["display"],
          "query": self.value,
          }
        },
      index="cpt_codes",
      size=MAX_ES_SIZE
    )

    search_results = [x.get('_source') for x in results.get('hits').get('hits')]
    final_results = [Code(self.fhir_system, self.terminology_version.version, x.get('code'), x.get('display')) for x in search_results]
    self.results = set(final_results)

class FHIRRule(VSRule):
  def has_fhir_terminology_rule(self):
    conn = get_db()
    query = """
    select value_set_version, csn.* from value_sets.value_set_rule vsr
    join fhir_defined_terminologies.code_systems_new csn
    on vsr.terminology_version = csn.terminology_version_uuid
    where vsr.value_set_version = :version_uuid
    """
    results_data = conn.execute(
      text(
        query
      ), {
        'version_uuid' : self.terminology_version.uuid
      }
    )
    results = [Code(self.fhir_system, self.terminology_version.version, x.code, x.display) for x in results_data]
    self.results = set(results) 

  
#
# End of Value Set Rules
#

# class GroupingValueSetRule(VSRule):
#   def most_recent_active_version(self):
#     version = ValueSet.load_most_recent_active_version(name)
#     version.expand()
#     results = [Code(self.fhir_system, self.terminology_version, x.conceptid, x.term) for x in results_data]
#     self.results = set(results)

#   def specific_version(self):
#     pass

class ValueSet:
  def __init__(self, uuid, name, title, publisher, contact, description, immutable, experimental, purpose, vs_type, synonyms={}):
    self.uuid = uuid
    self.name = name
    self.title = title
    self.publisher = publisher
    self.contact = contact
    self.description = description
    self.immutable = immutable
    self.experimental = experimental
    if self.experimental == 1: self.experimental = True
    if self.experimental == 0: self.experimental = False
    self.purpose = purpose
    self.type = vs_type
    self.synonyms=synonyms
  
  @classmethod
  def create(cls, name, title, publisher, contact, value_set_description, immutable, experimental, purpose, vs_type, effective_start, effective_end, version_description, use_case_uuid=None):
    conn = get_db()
    vs_uuid = uuid.uuid4()

    conn.execute(
      text(
        """
        insert into value_sets.value_set
        (uuid, name, title, publisher, contact, description, immutable, experimental, purpose, type, use_case_uuid)
        values
        (:uuid, :name, :title, :publisher, :contact, :value_set_description, :immutable, :experimental, :purpose, :vs_type, :use_case_uuid)
        """
        ),
        {
          "uuid": vs_uuid,
          "name": name,
          "title": title,
          "publisher": publisher,
          "contact": contact,
          "value_set_description": value_set_description,
          "immutable": immutable,
          "experimental": experimental,
          "purpose": purpose,
          "vs_type": vs_type,
          "use_case_uuid": use_case_uuid
        }
    )
    conn.execute(text("commit"))
    new_version_uuid = uuid.uuid4()
    conn.execute(
      text(
        """
        insert into value_sets.value_set_version
        (uuid, effective_start, effective_end, value_set_uuid, status, description, created_date, version)
        values
        (:new_version_uuid, :effective_start, :effective_end, :value_set_uuid, :status, :version_description, :created_date, :version)
        """
      ), {
        'new_version_uuid': new_version_uuid,
        'effective_start': effective_start,
        'effective_end': effective_end,
        'value_set_uuid': vs_uuid,
        'status': 'pending',
        'version_description': version_description,
        'created_date': datetime.now(),
        'version': 1
      }
    )
    conn.execute(text("commit"))
    return cls.load(vs_uuid)

  @classmethod
  def load(cls, vs_uuid):
    conn = get_db()
    vs_data = conn.execute(text(
      """
      select * from value_sets.value_set where uuid=:uuid
      """
    ), {
      'uuid': vs_uuid
    }).first()

    synonym_data = conn.execute(text(
      """
      select context, synonym
      from resource_synonyms
      where resource_uuid=:uuid
      """
    ), {
      'uuid': vs_uuid
    })
    synonyms = {x.context: x.synonym for x in synonym_data}
    
    value_set = cls(vs_data.uuid, 
               vs_data.name, vs_data.title, vs_data.publisher, 
               vs_data.contact, vs_data.description, 
               vs_data.immutable, vs_data.experimental, vs_data.purpose, vs_data.type,
               synonyms)
    return value_set

  def serialize(self):
    return {
          "uuid": self.uuid,
          "name": self.name,
          "title": self.title,
          "publisher": self.publisher,
          "contact": self.contact,
          "description": self.description,
          "immutable": self.immutable,
          "experimental": self.experimental,
          "purpose": self.purpose,
          "type": self.type,
        }

  def delete(self):
    
    conn = get_db()
    #check for a version
    vs_version_data = conn.execute(text(
      """
      select * from value_sets.value_set_version where value_set_uuid=:uuid
      """
    ), {
      'uuid': self.uuid
    }).first()
    #reject if has version
    if vs_version_data is not None: 
      raise BadRequest('ValueSet version is not eligible for deletion because there is an associated version')
    else:  
      conn.execute(
        text(
          """
          delete from value_sets.value_set
          where uuid=:uuid
          """
        ), {
         'uuid': self.uuid
        }
      )   

  @classmethod
  def load_all_value_set_metadata(cls, active_only=True):
    conn = get_db()

    if active_only is True:
      results = conn.execute(text(
        """
        select * from value_sets.value_set
        where uuid in 
        (select value_set_uuid from value_sets.value_set_version
        where status='active')
        """
      ))
    else:
      results = conn.execute(text(
        """
        select * from value_sets.value_set
        where uuid in 
        (select value_set_uuid from value_sets.value_set_version)
        """
      ))

    return [
      {
        'uuid': x.uuid,
        'name': x.name,
        'title': x.title,
        'publisher': x.publisher,
        'contact': x.contact,
        'description': x.description,
        'immutable': x.immutable,
        'experimental': x.experimental,
        'purpose': x.purpose,
        'type': x.type
      } for x in results
    ]

  @classmethod
  def load_all_value_sets_by_status(cls, status):
    conn = get_db()
    query = text(
      """
      select uuid from value_sets.value_set_version
      where status in :status
      """
      ).bindparams(bindparam('status', expanding=True))
    results = conn.execute(query, {
        'status': status
      })

    return [ValueSetVersion.load(x.uuid) for x in results]

  @classmethod
  def name_to_uuid(cls, identifier):
    """ Returns the UUID for a ValueSet, given either a name or UUID"""
    try:
      return uuid.UUID(identifier)
    except ValueError:
      conn = get_db()
      result = conn.execute(
        text(
          """
          select uuid, name from value_sets.value_set
          where name=:name
          """
        ), {
          'name': identifier
        }
      ).first()
      return result.uuid

  @classmethod
  def load_version_metadata(cls, uuid):
    conn = get_db()
    results = conn.execute(text(
      """
      select * from value_sets.value_set_version
      where value_set_uuid = :uuid
      order by version desc
      """
    ), {
      'uuid': str(uuid)
    })
    return [
      {
        'uuid': x.uuid,
        'effective_start': x.effective_start,
        'effective_end': x.effective_end,
        'status': x.status,
        'description': x.description,
        'created_date': x.created_date,
        'version': x.version
      } for x in results
    ]

  @classmethod
  def load_most_recent_active_version(cls, uuid):
    conn = get_db()
    query = text(
      """
      select * from value_sets.value_set_version
      where value_set_uuid = :uuid
      and status='active'
      order by version desc
      limit 1
      """
      )
    results = conn.execute(query, {
      'uuid': uuid
    })
    recent_version = results.first()
    if recent_version is None:
      raise BadRequest(f'No active published version of ValueSet with UUID: {uuid}')
    return ValueSetVersion.load(recent_version.uuid)

  def duplicate_vs(self, name, title, contact, value_set_description, purpose, effective_start, effective_end, version_description,use_case_uuid=None):
    conn = get_db()
    #create new value set uuid
    new_vs_uuid = uuid.uuid4()
    conn.execute(
      text(
        """
        insert into value_sets.value_set
        (uuid, name, title, publisher, contact, description, immutable, experimental, purpose, type, use_case_uuid)
        select :new_vs_uuid, :name, :title, publisher, :contact, :value_set_description, immutable, experimental, :purpose, type, :use_case_uuid
        from value_sets.value_set
        where uuid = :old_uuid
        """
      ), {
        'new_vs_uuid': str(new_vs_uuid),
        'name': name,
        'title': title,
        'contact': contact,
        'value_set_description': value_set_description,
        'purpose': purpose,
        'use_case_uuid': use_case_uuid,
        'old_uuid': self.uuid
      }
    ) 
    #get the most recent active version of the value set being duplicated
    most_recent_vs_version = conn.execute(
      text(
        """
        select * from value_sets.value_set_version
        where value_set_uuid=:value_set_uuid
        order by version desc
        """
      ), {
        'value_set_uuid': self.uuid
      }
    ).first()
    
    #create version in the newly duplicated value set
    new_version_uuid = uuid.uuid4()
    conn.execute(
      text(
        """
        insert into value_sets.value_set_version
        (uuid, effective_start, effective_end, value_set_uuid, status, description, created_date, version)
        values
        (:new_version_uuid, :effective_start, :effective_end, :value_set_uuid, :status, :description, :created_date, :version)
        """
      ), {
        'new_version_uuid': str(new_version_uuid),
        'effective_start': effective_start,
        'effective_end': effective_end,
        'value_set_uuid': new_vs_uuid,
        'status': 'pending',
        'description': version_description,
        'created_date': datetime.now(),
        'version': 1
      }
    )

    # Copy rules from original value set most recent active version into new duplicate version
    if current_app.config['MOCK_DB'] is False:
      conn.execute(
        text(
          """
          insert into value_sets.value_set_rule
          (position, description, property, operator, value, include, terminology_version, value_set_version)
          select position, description, property, operator, value, include, terminology_version, :new_version_uuid
          from value_sets.value_set_rule
          where value_set_version = :previous_version_uuid
          """
        ), {
          'previous_version_uuid': str(most_recent_vs_version.uuid),
          'new_version_uuid': str(new_version_uuid)
        }
      )
    
    return (new_vs_uuid)

  def create_new_version(self, effective_start, effective_end, description):
    """
    This will identify the most recent version of the value set and clone it, incrementing the version by 1, to create a new version
    """
    conn = get_db()
    most_recent_vs_version = conn.execute(
      text(
        """
        select * from value_sets.value_set_version
        where value_set_uuid=:value_set_uuid
        order by version desc
        """
      ), {
        'value_set_uuid': self.uuid
      }
    ).first()

    # Create new version
    new_version_uuid = uuid.uuid4()
    conn.execute(
      text(
        """
        insert into value_sets.value_set_version
        (uuid, effective_start, effective_end, value_set_uuid, status, description, created_date, version)
        values
        (:new_version_uuid, :effective_start, :effective_end, :value_set_uuid, :status, :description, :created_date, :version)
        """
      ), {
        'new_version_uuid': str(new_version_uuid),
        'effective_start': effective_start,
        'effective_end': effective_end,
        'value_set_uuid': self.uuid,
        'status': 'pending',
        'description': description,
        'created_date': datetime.now(),
        'version': most_recent_vs_version.version + 1
      }
    )

    # Copy rules from previous version to new version
    if current_app.config['MOCK_DB'] is False:
      conn.execute(
        text(
          """
          insert into value_sets.value_set_rule
          (position, description, property, operator, value, include, terminology_version, value_set_version)
          select position, description, property, operator, value, include, terminology_version, :new_version_uuid
          from value_sets.value_set_rule
          where value_set_version = :previous_version_uuid
          """
        ), {
          'previous_version_uuid': str(most_recent_vs_version.uuid),
          'new_version_uuid': str(new_version_uuid)
        }
      )

    return new_version_uuid        

class RuleGroup:
  def __init__(self, vs_version_uuid, rule_group_id):
    self.vs_version_uuid = vs_version_uuid
    self.rule_group_id = rule_group_id
    self.expansion = set()
    self.rules = {}
    self.load_rules()

  # Move load rules to here, at version level, just load distinct rule groups and instantiate this class
  def load_rules(self):
    """
    Rules will be structured as a dictionary where each key is a terminology 
    and the value is a list of rules for that terminology within this value set version.
    """
    conn = get_db()

    terminologies = Terminology.load_terminologies_for_value_set_version(self.vs_version_uuid)
    
    rules_data = conn.execute(text(
      """
      select * 
      from value_sets.value_set_rule 
      join terminology_versions
      on terminology_version=terminology_versions.uuid
      where value_set_version=:vs_version
      and rule_group=:rule_group
      """
    ), {
      'vs_version': self.vs_version_uuid,
      'rule_group': self.rule_group_id
    })
    
    for x in rules_data:
      terminology = terminologies.get(x.terminology_version)
      rule = None
      
      if terminology.name == "ICD-10 CM":
        rule = ICD10CMRule(x.uuid, x.position, x.description, x.property, x.operator, x.value, x.include, self, x.fhir_uri, terminologies.get(x.terminology_version))
      elif terminology.name == "SNOMED CT":
        rule = SNOMEDRule(x.uuid, x.position, x.description, x.property, x.operator, x.value, x.include, self, x.fhir_uri, terminologies.get(x.terminology_version))
      elif terminology.name == "RxNorm":
        rule = RxNormRule(x.uuid, x.position, x.description, x.property, x.operator, x.value, x.include, self, x.fhir_uri, terminologies.get(x.terminology_version))
      elif terminology.name == "LOINC":
        rule = LOINCRule(x.uuid, x.position, x.description, x.property, x.operator, x.value, x.include, self, x.fhir_uri, terminologies.get(x.terminology_version))
      elif terminology.name == "CPT":
        rule = CPTRule(x.uuid, x.position, x.description, x.property, x.operator, x.value, x.include, self, x.fhir_uri, terminologies.get(x.terminology_version))
      elif terminology.name == "ICD-10 PCS":
        rule = ICD10PCSRule(x.uuid, x.position, x.description, x.property, x.operator, x.value, x.include, self, x.fhir_uri, terminologies.get(x.terminology_version))
      elif terminology.fhir_terminology == True:
        rule = FHIRRule(x.uuid, x.position, x.description, x.property, x.operator, x.value, x.include, self, x.fhir_uri, terminologies.get(x.terminology_version))  
      if terminology in self.rules:
        self.rules[terminology].append(rule)
      else:
        self.rules[terminology] = [rule]
  
  # Move execute, so that the logic previously kept at a version level is now at a rule group level
  def generate_expansion(self):
    self.expansion = set()
    terminologies = self.rules.keys()
    expansion_report = f"EXPANDING RULE GROUP {self.rule_group_id}\n"
    
    for terminology in terminologies:
      expansion_report += f"\nProcessing rules for terminology {terminology.name} version {terminology.version}\n"

      rules = self.rules.get(terminology)
      
      for rule in rules: rule.execute()
        
      include_rules = [x for x in rules if x.include is True]
      exclude_rules = [x for x in rules if x.include is False]

      expansion_report += "\nInclusion Rules\n"
      for x in include_rules:
        expansion_report += f"{x.description}, {x.property}, {x.operator}, {x.value}, {len(x.results)} codes included\n"
      expansion_report += "\nExclusion Rules\n"
      for x in exclude_rules:
        expansion_report += f"{x.description}, {x.property}, {x.operator}, {x.value}, {len(x.results)} codes excluded\n"
      
      terminology_set = include_rules.pop(0).results
      # todo: if it's a grouping value set, we should use union instead of intersection
      for x in include_rules: terminology_set = terminology_set.intersection(x.results)

      expansion_report += "\nIntersection of Inclusion Rules\n"
      
      # .join w/ a list comprehension used for performance reasons
      expansion_report += "".join([f"{x.code}, {x.display}, {x.system}, {x.version}\n" for x in terminology_set])

      for x in exclude_rules: 
        remove_set = terminology_set.intersection(x.results)
        terminology_set = terminology_set - remove_set

        expansion_report += f"\nProcessing Exclusion Rule: {x.description}, {x.property}, {x.operator}, {x.value}\n"
        expansion_report += "The following codes were removed from the set:\n"
        # for removed in remove_set:
        #   expansion_report += f"{removed.code}, {removed.display}, {removed.system}, {removed.version}\n"
        expansion_report += "".join([f"{removed.code}, {removed.display}, {removed.system}, {removed.version}\n" for removed in remove_set])
        
      self.expansion = self.expansion.union(terminology_set)

      expansion_report += f"\nThe expansion will contain the following codes for the terminology {terminology.name}:\n"
      
      # .join w/ a list comprehension used for performance reasons
      expansion_report += "".join([f"{x.code}, {x.display}, {x.system}, {x.version}\n" for x in terminology_set])
      expansion_report += "\n"
    
    return self.expansion, expansion_report
  
  # Move serialization logic for rule groups here
  def serialize_include(self):
    include_rules = self.include_rules
    terminology_keys = include_rules.keys()
    serialized = []
    
    for key in terminology_keys:
      rules = include_rules.get(key)
      serialized_rules = [x.serialize() for x in rules]
      serialized.append({
        'system': key.fhir_uri,
        'version': key.version,
        'filter': serialized_rules
      })
    return serialized

  def serialize_exclude(self):
    exclude_rules = self.exclude_rules
    terminology_keys = exclude_rules.keys()
    serialized = []
    
    for key in terminology_keys:
      rules = exclude_rules.get(key)
      serialized_rules = [x.serialize() for x in rules]
      serialized.append({
        'system': key.fhir_uri,
        'version': key.version,
        'filter': serialized_rules
      })

    return serialized
  
  # Move include and exclude rule properties to here
  @property
  def include_rules(self):
    keys = self.rules.keys()
    include_rules = {}
    
    for key in keys:
      rules_for_terminology = self.rules.get(key)
      include_rules_for_terminology = [x for x in rules_for_terminology if x.include is True]
      if include_rules_for_terminology:
        include_rules[key] = include_rules_for_terminology
    
    return include_rules

  @property
  def exclude_rules(self):
    keys = self.rules.keys()
    exclude_rules = {}
    
    for key in keys:
      rules_for_terminology = self.rules.get(key)
      exclude_rules_for_terminology = [x for x in rules_for_terminology if x.include is False]
      if exclude_rules_for_terminology:
        exclude_rules[key] = exclude_rules_for_terminology
    
    return exclude_rules

class ValueSetVersion:
  def __init__(self, uuid, effective_start, effective_end, version, value_set, status, description):
    self.uuid = uuid
    self.effective_start = effective_start
    self.effective_end = effective_end
    self.version = version
    self.value_set = value_set
    self.status = status
    self.description = description
    self.version = version
    self.expansion_uuid = None
    
    # self.rules = {}
    self.rule_groups = []
    self.expansion = set()
    self.expansion_timestamp = None
    self.extensional_codes = {}
    self.explicitly_included_codes = []

  @classmethod
  def create(cls, efective_start, effective_end, value_set_uuid, status, description, created_date, version, comments):
    conn = get_db()
    vsv_uuid = uuid.uuid4()

    conn.execute(
      text(
        """
        insert into value_sets.value_set_version
        (uuid, efective_start, effective_end, value_set_uuid, status, description, created_date, version, comments)
        values
        (:uuid, :efective_start, :effective_end, :value_set_uuid, :status, :description, :created_date, :version, :comments)
        """
        ),
        {
          "uuid": vsv_uuid,
          "efective_start": efective_start,
          "effective_end": effective_end,
          "value_set_uuid": value_set_uuid,
          "status": status,
          "description": description,
          "created_date": created_date,
          "version": version,
          "comments": comments
        }
    )
    conn.execute(text("commit"))
    return cls.load(vsv_uuid)
  
  @classmethod
  def load(cls, uuid):
    conn = get_db()
    vs_version_data = conn.execute(text(
      """
      select * from value_sets.value_set_version where uuid=:uuid
      """
    ), {
      'uuid': uuid
    }).first()

    if vs_version_data is None: raise NotFound(f'Value Set Version with uuid {uuid} not found')
    
    value_set = ValueSet.load(vs_version_data.value_set_uuid)
    
    value_set_version = cls(vs_version_data.uuid, 
               vs_version_data.effective_start, 
               vs_version_data.effective_end, 
               vs_version_data.version, 
               value_set, 
               vs_version_data.status, 
               vs_version_data.description)
    value_set_version.load_rules()

    if current_app.config['MOCK_DB'] is False:
      value_set_version.explicitly_included_codes = ExplicitlyIncludedCode.load_all_for_vs_version(value_set_version)

    if value_set.type == 'extensional':
      extensional_members_data = conn.execute(text(
        """
        select * from value_sets.extensional_member
        join terminology_versions tv
        on terminology_version_uuid=tv.uuid
        where vs_version_uuid=:uuid
        """
      ), {
        'uuid': uuid
      })
      extensional_data = [x for x in extensional_members_data]

      for item in extensional_data:
        code = Code(item.fhir_uri, item.version, item.code, item.display)
        if (item.fhir_uri, item.version) not in value_set_version.extensional_codes:
          value_set_version.extensional_codes[(item.fhir_uri, item.version)] = [code]
        else:
          value_set_version.extensional_codes[(item.fhir_uri, item.version)].append(code)

    return value_set_version

  def load_rules(self):
    conn = get_db()
    rule_groups_query = conn.execute(
      text(
        """
        select distinct rule_group
        from value_sets.value_set_rule
        where value_set_version=:vs_version_uuid
        """
      ), {
        'vs_version_uuid': self.uuid
      }
    )
    rule_group_ids = [x.rule_group for x in rule_groups_query]
    self.rule_groups = [RuleGroup(self.uuid, x) for x in rule_group_ids]

  def expand(self, force_new=False):
    if force_new is True:
      return self.create_expansion()

    if self.expansion_already_exists():
      return self.load_current_expansion()
    else:
      return self.create_expansion()

  def expansion_already_exists(self):
    conn = get_db()
    query = conn.execute(text(
      """
      select * from value_sets.expansion
      where vs_version_uuid=:version_uuid
      order by timestamp desc
      """
      ), {
        'version_uuid': self.uuid
      })
    if query.first() is not None:
      return True
    return False

  def load_current_expansion(self):
    conn = get_db()

    expansion_metadata = conn.execute(text(
      """
      select uuid, timestamp from value_sets.expansion
      where vs_version_uuid=:version_uuid
      order by timestamp desc
      limit 1
      """
    ), {
      'version_uuid': self.uuid
    }).first()
    self.expansion_uuid = expansion_metadata.uuid

    # print(expansion_metadata.timestamp, type(expansion_metadata.timestamp))
    self.expansion_timestamp = expansion_metadata.timestamp
    if isinstance(self.expansion_timestamp, str):
      self.expansion_timestamp = parser.parse(self.expansion_timestamp)

    query = conn.execute(text(
      """
      select * from value_sets.expansion_member
      where expansion_uuid = :expansion_uuid
      """
    ), {
      'expansion_uuid': self.expansion_uuid
    })

    for x in query:
      self.expansion.add(
        Code(
          x.system, x.version, x.code, x.display
        )
      )

  def save_expansion(self, report=None):
    conn = get_db()
    self.expansion_uuid = uuid.uuid1()

    # Create a new expansion entry in the value_sets.expansion table
    current_time_string = datetime.now() # + timedelta(days=1) # Must explicitly create this, since SQLite can't use now()
    self.expansion_timestamp = current_time_string
    conn.execute(text(
      """
      insert into value_sets.expansion
      (uuid, vs_version_uuid, timestamp, report)
      values
      (:expansion_uuid, :version_uuid, :curr_time, :report)
      """
    ), {
      'expansion_uuid': str(self.expansion_uuid),
      'version_uuid': str(self.uuid),
      'report': report,
      'curr_time': current_time_string
    })

    if self.expansion:
      conn.execute(expansion_member.insert(), [{
        'expansion_uuid': str(self.expansion_uuid),
        'code': code.code,
        'display': code.display,
        'system': code.system,
        'version': code.version
      } for code in self.expansion])

  def create_expansion(self):
    """
    1. Rules are processed
    2. Mapping inclusions are processed
    3. Explicitly included codes are added directly to the final expansion
    """
    if self.value_set.type == 'extensional':
      return None

    self.expansion = set()
    expansion_report_combined = ""

    for rule_group in self.rule_groups:
      expansion, expansion_report = rule_group.generate_expansion()
      self.expansion = self.expansion.union(expansion)
      expansion_report_combined += expansion_report

    self.process_mapping_inclusions()

    codes_for_explicit_inclusion = [x.code for x in self.explicitly_included_codes]
    self.expansion = self.expansion.union(set(codes_for_explicit_inclusion))

    self.save_expansion(report=expansion_report_combined)


  def parse_mapping_inclusion_retool_array(self, retool_array):
    array_string_copy = retool_array
    array_string_copy = array_string_copy[1:]
    array_string_copy = array_string_copy[:-1]
    array_string_copy = '[' + array_string_copy + ']'
    python_array = json.loads(array_string_copy)
    return python_array

  def process_mapping_inclusions(self):
    # Load mapping inclusion rules for version
    conn = get_db()
    mapping_inclusions_query = conn.execute(
      text(
        """
        select * from value_sets.mapping_inclusion
        where vs_version_uuid=:version_uuid
        """
      ), {
        'version_uuid': self.uuid
      }
    )
    mapping_inclusions = [x for x in mapping_inclusions_query]

    for inclusion in mapping_inclusions:
      print("Inclusion", inclusion)
      # Load appropriate concept maps
      allowed_relationship_types = self.parse_mapping_inclusion_retool_array(inclusion.relationship_types)
      concept_map = DeprecatedConceptMap(None, allowed_relationship_types, inclusion.concept_map_name)
      
      if inclusion.match_source_or_target == 'source':
        mappings = concept_map.source_code_to_target_map
      elif inclusion.match_source_or_target == 'target':
        mappings = concept_map.target_code_to_source_map

      # Identify mapped codes and insert into expansion
      codes_to_add_to_expansion = []
      for item in self.expansion:
        if item.code in mappings:
          print("Adding codes", mappings[item.code])
          codes_to_add_to_expansion.extend(mappings[item.code])

      set_to_add_to_expansion = set(codes_to_add_to_expansion)
      self.expansion = self.expansion.union(set_to_add_to_expansion)
      
  def extensional_vs_time_last_modified(self):
    conn = get_db()
    last_modified_query = conn.execute(
      text(
        """
      select * from value_sets.history
      where table_name='extensional_member'
      and (new_val->>'vs_version_uuid' = :vs_version_uuid or old_val->>'vs_version_uuid' = :vs_version_uuid)
      order by timestamp desc
      limit 1
      """
      ), {
        'vs_version_uuid': str(self.uuid)
      }
    )
    result = last_modified_query.first()
    return result.timestamp

<<<<<<< HEAD
  # def delete(self):
  #  """
  #   Deleting a value set version is only allowed if it was only in draft status and never published--typically if it was created in error.
  #   Once a value set version has been published, it must be kept indefinitely.
  #  """
  #   # Make sure value set is eligible for deletion
  #   if self.status != 'pending':
  #     raise BadRequest('ValueSet version is not eligible for deletion because its status is not `pending`')

  #   # Identify any expansions, delete their contents, then delete the expansions themselves
  #   conn = get_db()
  #   conn.execute(
  #     text(
  #        """
  #       delete from value_sets.expansion_member
  #       where expansion_uuid in
  #       (select uuid from value_sets.expansion
  #       where vs_version_uuid=:vs_version_uuid)
  #        """
  #     ), {
  #       'vs_version_uuid': self.uuid
  #     }
  #   )
=======
  def delete(self):
    """
    Deleting a value set version is only allowed if it was only in draft status and never published--typically if it was created in error.
    Once a value set version has been published, it must be kept indefinitely.
    """
    # Make sure value set is eligible for deletion
    if self.status != 'pending':
      raise BadRequest('ValueSet version is not eligible for deletion because its status is not `pending`')
 
    # Identify any expansions, delete their contents, then delete the expansions themselves
    conn = get_db()
    conn.execute(
      text(
        """
        delete from value_sets.expansion_member
        where expansion_uuid in
        (select expansion_uuid from value_sets.expansion
        where vs_version_uuid=:vs_version_uuid)
        """
      ), {
        'vs_version_uuid': self.uuid
      }
    )
>>>>>>> 6ed91098

  #   conn.execute(
  #     text(
  #       """ delete from value_sets.expansion
  #       where vs_version_uuid=:vs_version_uuid
  #       """
  #     ), {
  #       'vs_version_uuid': self.uuid
  #     }
  #   )

  #   # Delete associated rules for value set version
  #   conn.execute(
  #     text(
  #       """
  #       delete from value_sets.value_set_rule
  #       where value_set_version=:vs_version_uuid
  #       """
  #     ), {
  #       'vs_version_uuid': self.uuid
  #     }
  #   )

  #   # Delete value set version
  #   conn.execute(
  #     text(
  #       """
  #       delete from value_sets.value_set_version
  #       where uuid=:vs_version_uuid
  #       """
  #     ), {
  #       'vs_version_uuid': self.uuid
  #     }
  #   )

  def serialize_include(self):
    if self.value_set.type == 'extensional':
      keys = self.extensional_codes.keys()
      serialized = []

      for key in keys:
        terminology = key[0]
        version = key[1]
        serialized_codes = [x.serialize(with_system_and_version=False) for x in self.extensional_codes.get(key)]

        serialized.append({
          'system': terminology,
          'version': version,
          'concept': serialized_codes
        })
      
      return serialized

    elif self.value_set.type == 'intensional':
      serialized = []
      for group in self.rule_groups:
        serialized_rules = group.serialize_include()
        for rule in serialized_rules: serialized.append(rule)
      return serialized

  def serialize_exclude(self):
    if self.value_set.type == 'intensional':
      serialized = []
      for item in [x.serialize_exclude() for x in self.rule_groups]:
        if item != []: 
          for rule in item: serialized.append(rule)
      return serialized
    
    else: # No exclude for extensional
      return []

  def serialize(self):
    serialized = {
      # "url": self.value_set.url,
      "id": self.value_set.uuid,
      "name": self.value_set.name,
      "title": self.value_set.title,
      "publisher": self.value_set.publisher,
      "contact": [{
        'name': self.value_set.contact}],
      "description": self.value_set.description + ' ' + self.description,
      "immutable": self.value_set.immutable,
      "experimental": self.value_set.experimental,
      "purpose": self.value_set.purpose,
      "version": str(self.version), # Version must be a string
      "status": self.status,
      "expansion": {
        "contains": [x.serialize() for x in self.expansion],
        "timestamp": self.expansion_timestamp.strftime("%Y-%m-%d") if self.expansion_timestamp is not None else None
      },
      "compose": {
        "include": self.serialize_include()
      },
      "resourceType": "ValueSet",
      "additionalData": {  # Place to put custom values that aren't part of the FHIR spec
        "effective_start": self.effective_start,
        "effective_end": self.effective_end,
        "version_uuid": self.uuid,
        "value_set_uuid": self.value_set.uuid,
        "expansion_uuid": self.expansion_uuid,
        "synonyms": self.value_set.synonyms
      }
    }

    if self.value_set.type == 'extensional':
      all_extensional_codes = []
      for terminology, codes in self.extensional_codes.items():
        all_extensional_codes += codes
      serialized['expansion']['contains'] = [x.serialize() for x in all_extensional_codes]
      if current_app.config['MOCK_DB'] is False: # Postgres-specific code, skip during tests
        # timestamp derived from date version was last updated
        serialized['expansion']['timestamp'] = self.extensional_vs_time_last_modified().strftime("%Y-%m-%d")
        # expansion UUID derived from a hash of when timestamp was last updated and the UUID of the ValueSets terminology version from `public.terminology_versions`
        serialized['additionalData']['expansion_uuid'] = uuid.uuid3(namespace=uuid.UUID('{e3dbd59c-aa26-11ec-b909-0242ac120002}'), name=str(self.extensional_vs_time_last_modified()))

    serialized_exclude = self.serialize_exclude()
    if serialized_exclude:
      serialized['compose']['exclude'] = serialized_exclude

    # if self.value_set.type == 'extensional': serialized.pop('expansion')

    return serialized

  @classmethod
  def load_expansion_report(cls, expansion_uuid):
    conn = get_db()
    result = conn.execute(
      text(
        """
        select * from value_sets.expansion
        where uuid=:expansion_uuid
        """
      ), {
        'expansion_uuid': expansion_uuid
      }
    ).first()
    return result.report

@dataclass
class ExplicitlyIncludedCode:
  """
  These are codes that are explicitly added to an intensional value set.
  """
  code: Code
  value_set_version: ValueSetVersion
  review_status: str
  uuid: uuid = field(default=uuid.uuid4())

  def save(self):
    """ Persist newly created object to database """
    conn = get_db()
    
    conn.execute(
      text(
        """
        insert into value_sets.explicitly_included_code
        (uuid, vs_version_uuid, code_uuid, review_status)
        values
        (:uuid, :vs_version_uuid, :code_uuid, :review_status)
        """
      ), {
        'uuid': self.uuid,
        'vs_version_uuid': self.value_set_version.uuid,
        'code_uuid': self.code.uuid,
        'review_status': self.review_status
      }
    )

  def serialize(self):
    return {
      'uuid': self.uuid,
      'review_status': self.review_status,
      'value_set_version_uuid': self.value_set_version.uuid,
      'code': self.code.serialize(with_system_name=True)
    }

  @classmethod
  def load_all_for_vs_version(cls, vs_version: ValueSetVersion):
    conn = get_db()

    code_data = conn.execute(
      text(
        """
        select eic.uuid as explicit_uuid, code.uuid as code_uuid, code.code, code.display, tv.fhir_uri as system_uri, tv.terminology as system_name, tv.version, eic.review_status
        from value_sets.explicitly_included_code eic
        join custom_terminologies.code
        on eic.code_uuid = code.uuid
        join terminology_versions tv
        on code.terminology_version = tv.uuid
        where vs_version_uuid=:vs_version_uuid
        """
      ),
      {
        "vs_version_uuid": vs_version.uuid
      }
    )

    results = []
    for x in code_data:
      code = Code(
        system=x.system_uri,
        system_name=x.system_name,
        version=x.version,
        code=x.code,
        display=x.display,
        uuid=x.code_uuid
      )

      explicity_code_inclusion = cls(
        code = code,
        value_set_version = vs_version,
        review_status = x.review_status,
        uuid = x.explicit_uuid
      )
      results.append(explicity_code_inclusion)
    
    return results

# Clarification: this stand-alone method is deliberately not part of the above class
def execute_rules(rules_json):
  """ 
  This function will receive a single JSON encoded rule group and execute it to provide output. It can be used on the front end to preview the output of a rule group 

  Sample input JSON:
  [
    {
      "property": "code",
      "operator": "in",
      "value": [{"category_name": "Endovascular Revascularization Open or Percutaneous, Transcatheter* (Arteries and Veins)", "range": " 37220-37239,37246-37249"}, {"category_name": "Venous, Direct or With Catheter  (Arteries and Veins)", "range": "34401-34490"}, {"category_name": "Endovascular Repair of Abdominal Aorta and/or Iliac Arteries*  (Arteries and Veins)", "range": "34701-34834"}],
      "include": true,
      "terminology_version": "6c6219c8-5ef3-11ec-8f16-acde48001122"
    }
  ]
  """
  conn = get_db()

  # Lookup terminology names
  terminology_versions_query = conn.execute(text(
    """
    select * from terminology_versions
    """
  ))
  terminology_versions = [x for x in terminology_versions_query]

  uuid_to_name_map = {str(x.uuid): x for x in terminology_versions}

  rules = []
  for rule in rules_json:
    terminology_name = uuid_to_name_map.get(rule.get('terminology_version')).terminology
    fhir_uri = uuid_to_name_map.get(rule.get('terminology_version')).fhir_uri
    terminology_version = uuid_to_name_map.get(rule.get('terminology_version'))
    rule_property = rule.get('property')
    operator = rule.get('operator')
    value = rule.get('value')
    include = rule.get('include')

    if terminology_name == "ICD-10 CM":
      rule = ICD10CMRule(None, None, None, rule_property, operator, value, include, None, fhir_uri, terminology_version)
    elif terminology_name == "SNOMED CT":
      rule = SNOMEDRule(None, None, None, rule_property, operator, value, include, None, fhir_uri, terminology_version)
    elif terminology_name == "RxNorm":
      rule = RxNormRule(None, None, None, rule_property, operator, value, include, None, fhir_uri, terminology_version)
    elif terminology_name == "LOINC":
      rule = LOINCRule(None, None, None, rule_property, operator, value, include, None, fhir_uri, terminology_version)
    elif terminology_name == "CPT":
      rule = CPTRule(None, None, None, rule_property, operator, value, include, None, fhir_uri, terminology_version)
    elif terminology_name == "ICD-10 PCS":
      rule = ICD10PCSRule(None, None, None, rule_property, operator, value, include, None, fhir_uri, terminology_version)  

    rules.append(rule)

  for rule in rules: rule.execute()
        
  include_rules = [x for x in rules if x.include is True]
  exclude_rules = [x for x in rules if x.include is False]

  terminology_set = include_rules.pop(0).results
  for x in include_rules: terminology_set = terminology_set.intersection(x.results)

  for x in exclude_rules: 
        remove_set = terminology_set.intersection(x.results)
        terminology_set = terminology_set - remove_set

  return [x.serialize() for x in list(terminology_set)]<|MERGE_RESOLUTION|>--- conflicted
+++ resolved
@@ -1712,7 +1712,7 @@
     result = last_modified_query.first()
     return result.timestamp
 
-<<<<<<< HEAD
+
   # def delete(self):
   #  """
   #   Deleting a value set version is only allowed if it was only in draft status and never published--typically if it was created in error.
@@ -1736,31 +1736,6 @@
   #       'vs_version_uuid': self.uuid
   #     }
   #   )
-=======
-  def delete(self):
-    """
-    Deleting a value set version is only allowed if it was only in draft status and never published--typically if it was created in error.
-    Once a value set version has been published, it must be kept indefinitely.
-    """
-    # Make sure value set is eligible for deletion
-    if self.status != 'pending':
-      raise BadRequest('ValueSet version is not eligible for deletion because its status is not `pending`')
- 
-    # Identify any expansions, delete their contents, then delete the expansions themselves
-    conn = get_db()
-    conn.execute(
-      text(
-        """
-        delete from value_sets.expansion_member
-        where expansion_uuid in
-        (select expansion_uuid from value_sets.expansion
-        where vs_version_uuid=:vs_version_uuid)
-        """
-      ), {
-        'vs_version_uuid': self.uuid
-      }
-    )
->>>>>>> 6ed91098
 
   #   conn.execute(
   #     text(
