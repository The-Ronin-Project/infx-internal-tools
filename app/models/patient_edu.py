import collections
import os
import re
import requests
import uuid
import readtime as rt

from sqlalchemy import text, Table, MetaData
from markdownify import markdownify as md
from bs4 import BeautifulSoup as Soup
from dataclasses import dataclass
from typing import Optional
from enum import Enum, unique
from decouple import config
from app.helpers.db_helper import (
    db_cursor,
    dynamic_select_stmt,
    dynamic_update_stmt,
    dynamic_delete_stmt,
)


@unique
class ResourceType(str, Enum):
    external_link: str = "external link"
    markdown: str = "markdown"


@unique
class Status(str, Enum):
    draft: str = "draft"
    under_review: str = "under review"
    active: str = "active"
    retired: str = "retired"


@dataclass
class ExternalResource:
    """in the event that only elsevier resources are used/linked"""

    external_id: str
    patient_term: str
    language: str
    body: Optional[str] = None
    external_url: Optional[str] = None
    tenant_id: Optional[str] = None
    external_version: Optional[int] = None
    version_uuid: Optional[uuid.UUID] = None
    resource_type: Optional[ResourceType] = None
    language_code: Optional[str] = None
    status: Optional[Status] = None
    data_source: Optional[str] = None

    def __post_init__(self):
        self.version_uuid = uuid.uuid4()
        if not self.status:
            self.status = Status.draft.value

        self.extract_and_modify_resource()

    @staticmethod
    @db_cursor
    def retrieve_language_code(conn, code):
        """
        check if code is in table, if it is return true, else return the base language_code
        example: if code were en-XX only return en **** this will always search the public.languages
        tables - therefore always hardcoded.
        """
        metadata = MetaData()
        table = Table(
<<<<<<< HEAD
            "languages", metadata, schema="public", autoload=True, autoload_with=conn
=======
            "languages", metadata, schema="public", autoload=True, autoload_with=cursor
>>>>>>> bd9afe0d
        )
        query = table.select()
        for k, v in code.items():
            query = query.where(getattr(table.columns, k) == v)

        result = [dict(row) for row in conn.execute(query).all()]
        return True if result else False

    def extract_and_modify_resource(self):
        url = config("EXTERNAL_RESOURCE_URL")
        self.external_url = f"{url}{self.language}/{self.external_id}"
        response = requests.get(self.external_url)
        xhtml_data = response.text
        xhtml_soup = Soup(xhtml_data, "html.parser")
        self.external_version = xhtml_soup.find("meta", {"name": "revisedDate"})[
            "content"
        ]
        language_code = {"language_code": xhtml_soup.html["lang"]}
        title = xhtml_soup.title.get_text()

        try:
            ExternalResource.retrieve_language_code(language_code)
        except Exception as error:
            return f"Cannot import external resource. Language code not found: {error}"

        table_query = {"name": "resource_version", "schema": "patient_education"}
        select_data = {
            "version": self.external_version,
            "external_id": self.external_id,
            # 'title': title
        }
        resource_exist = dynamic_select_stmt(table_query, select_data)

        if not resource_exist:
            md_text_body = md(xhtml_data, heading_style="ATX")
            self.resource_type = (
                ResourceType.markdown.value
                if "elsevier" in url
                else ResourceType.external_link.value
            )
            self.language_code = xhtml_soup.html["lang"]
            resource_uuid = uuid.uuid1()
            if self.tenant_id:
                self.data_source = self.tenant_id
            else:
                self.data_source = "Elsevier"
            body = os.linesep.join(
                [
                    empty_lines
                    for empty_lines in md_text_body.splitlines()
                    if empty_lines
                ]
            )
            review_date = re.findall(r"Document[^#]+", body)[0]
            self.body = body.replace(review_date, "")
            formatted_review_date = "*" + review_date + "*"
            readtime = str(rt.of_markdown(self.body))
            external_resource = collections.namedtuple(
                "external_resource",
                [
                    "version_uuid",
                    "version",
                    "content_type",
                    "url",
                    "title",
                    "patient_title",
                    "body",
                    "read_time",
                    "language_code",
                    "status",
                    "external_id",
                    "data_source",
                    "tenant_id",
                    "resource_uuid",
                    "external_review",
                ],
            )
            exr = external_resource(
                self.version_uuid,
                self.external_version,
                self.resource_type,
                self.external_url,
                title,
                self.patient_term,
                self.body,
                readtime,
                self.language_code,
                self.status,
                self.external_id,
                self.data_source,
                self.tenant_id,
                resource_uuid,
                formatted_review_date,
            )
            resource = ExternalResource.save_external_resource(exr)
            return resource
        return resource_exist

    @staticmethod
    @db_cursor
<<<<<<< HEAD
    def save_external_resource(conn, external_resource):
        """insert external resource into db, return inserted data to user"""
        conn.execute(
=======
    def save_external_resource(cursor, external_resource):
        """insert external resource into db, return inserted data to user"""
        cursor.execute(
>>>>>>> bd9afe0d
            text(
                """
            INSERT INTO patient_education.resource
            (uuid) VALUES (:uuid)
            """
            ),
            {"uuid": external_resource.resource_uuid},
        )

<<<<<<< HEAD
        conn.execute(
=======
        cursor.execute(
>>>>>>> bd9afe0d
            text(
                """
            INSERT INTO patient_education.resource_version
            (version_uuid, version, content_type, url, title, patient_title, body, read_time, language_code, status, 
            external_id, data_source, tenant_id, resource_uuid, external_review) 
            VALUES (:version_uuid, :version, :content_type, :url, :title, :patient_title, :body, :read_time, 
            :language_code, :status, :external_id, :data_source, :tenant_id, :resource_uuid, :external_review);
            """
            ),
            {
                "version_uuid": external_resource.version_uuid,
                "version": external_resource.version,
                "content_type": external_resource.content_type,
                "url": external_resource.url,
                "title": external_resource.title,
                "patient_title": external_resource.patient_title,
                "body": external_resource.body,
                "read_time": external_resource.read_time,
                "language_code": external_resource.language_code,
                "status": external_resource.status,
                "external_id": external_resource.external_id,
                "data_source": external_resource.data_source,
                "tenant_id": external_resource.tenant_id,
                "resource_uuid": external_resource.resource_uuid,
                "external_review": external_resource.external_review,
            },
        )

        query_table = {"name": "resource_version", "schema": "patient_education"}
        select_data = {
            "version_uuid": str(external_resource.version_uuid),
        }
        check_for_resource = dynamic_select_stmt(query_table, select_data)
        return check_for_resource if check_for_resource else False

    @staticmethod
    @db_cursor
<<<<<<< HEAD
    def get_all_external_resources(conn):
        all_external_resources = conn.execute(
=======
    def get_all_external_resources(cursor):
        all_external_resources = cursor.execute(
>>>>>>> bd9afe0d
            text(
                """
            SELECT * FROM patient_education.resource_version
            """
            )
        ).fetchall()

        return [dict(row) for row in all_external_resources]

    @staticmethod
    def update_status(status, _uuid):
        table_query = {"name": "resource_version", "schema": "patient_education"}
        version_to_update = {"version_uuid": str(_uuid)}
        data = {"status": status}
        update = dynamic_update_stmt(table_query, version_to_update, data)
        return update if update else False

    @staticmethod
    def unlink_resource(_uuid):
        """
        delete resource, cannot be in PUBLISHED status
        ReTool handle status on this - only give option to delete if not active status
        checking status here as well
        """
        table_query_link = {"name": "resource", "schema": "patient_education"}
        data_link = {"uuid": _uuid}
        table_query = {"name": "resource_version", "schema": "patient_education"}
        data = {"version_uuid": _uuid}
        get_status = dynamic_select_stmt(table_query, data)
        if get_status.status != "active":
            dynamic_delete_stmt(table_query_link, data_link)
            dynamic_delete_stmt(table_query, data)
            return {"message": f"{_uuid} has been removed"}
        return {"message": f"{_uuid} cannot be removed, status is {get_status.status}"}

    @staticmethod
    def format_data_to_export(_uuid):
        table_query = {"name": "resource_version", "schema": "patient_education"}
        data = {"version_uuid": _uuid}
        get_resource = dynamic_select_stmt(table_query, data)
        section_list = []
        title = "#" + re.findall(r"#(.*?)\n", get_resource.body)[0]
        patient_title = get_resource.patient_title
        sections = re.findall(r"##[^#]+", get_resource.body)
        for md_text in sections:
            section_title = re.search(r"##(.*?)\n", md_text)[0]
            section = md_text.replace(section_title, "")
            section_to_add = {"title": section_title, "body": section}
            section_list.append(section_to_add)

        full_resource = {
            "title": title,
            "patient_title": patient_title,
            "read_time": get_resource.read_time,
            "resource_body": section_list,
            "review_date": get_resource.external_review,
            "language_code": get_resource.language_code,
            "url": get_resource.url,
        }
        return full_resource<|MERGE_RESOLUTION|>--- conflicted
+++ resolved
@@ -68,11 +68,7 @@
         """
         metadata = MetaData()
         table = Table(
-<<<<<<< HEAD
             "languages", metadata, schema="public", autoload=True, autoload_with=conn
-=======
-            "languages", metadata, schema="public", autoload=True, autoload_with=cursor
->>>>>>> bd9afe0d
         )
         query = table.select()
         for k, v in code.items():
@@ -173,15 +169,9 @@
 
     @staticmethod
     @db_cursor
-<<<<<<< HEAD
     def save_external_resource(conn, external_resource):
         """insert external resource into db, return inserted data to user"""
         conn.execute(
-=======
-    def save_external_resource(cursor, external_resource):
-        """insert external resource into db, return inserted data to user"""
-        cursor.execute(
->>>>>>> bd9afe0d
             text(
                 """
             INSERT INTO patient_education.resource
@@ -191,11 +181,7 @@
             {"uuid": external_resource.resource_uuid},
         )
 
-<<<<<<< HEAD
         conn.execute(
-=======
-        cursor.execute(
->>>>>>> bd9afe0d
             text(
                 """
             INSERT INTO patient_education.resource_version
@@ -233,13 +219,8 @@
 
     @staticmethod
     @db_cursor
-<<<<<<< HEAD
     def get_all_external_resources(conn):
         all_external_resources = conn.execute(
-=======
-    def get_all_external_resources(cursor):
-        all_external_resources = cursor.execute(
->>>>>>> bd9afe0d
             text(
                 """
             SELECT * FROM patient_education.resource_version
