--- conflicted
+++ resolved
@@ -1018,14 +1018,6 @@
 
     conn = get_db()
 
-<<<<<<< HEAD
-    load_concepts_from_errors(commit_changes=False)  # False for test
-    # result = get_outstanding_errors()
-    # print(result)
-
-    conn.rollback()  # uncomment for test
-    # conn.commit()  # comment for test
-=======
     # todo: clean out altogether, when temporary error load task is not needed
     # uncomment this 1 line when running the temporary error load task
     # comment out this 1 line for normal pytest use on local machine
@@ -1040,5 +1032,4 @@
     # comment out this 1 line for normal pytest use on local machine
     # conn.commit()
 
->>>>>>> adbd3abf
     conn.close()