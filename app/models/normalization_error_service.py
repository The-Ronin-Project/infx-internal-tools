import asyncio
import datetime
import json
import logging
import re
import uuid
from dataclasses import dataclass
from enum import Enum
from typing import Dict, List, Optional
import traceback
import sys

import httpx
from cachetools.func import ttl_cache
from decouple import config
from httpx import ReadTimeout
from sqlalchemy import text, Table, Column, MetaData, Text, bindparam
from sqlalchemy.dialects.postgresql import UUID as UUID_column_type
from werkzeug.exceptions import BadRequest

import app
import app.concept_maps.models
import app.models.data_ingestion_registry
import app.value_sets.models
from app.helpers.message_helper import message_exception_summary
from app.models.codes import Code
from app.models.models import Organization
from app.terminologies.models import Terminology
from app.database import get_db

DATABASE_HOST = config("DATABASE_HOST", default="")
DATA_NORMALIZATION_ERROR_SERVICE_BASE_URL = config(
    "DATA_NORMALIZATION_ERROR_SERVICE_BASE_URL", default=""
)
CLIENT_ID = config("DATA_NORMALIZATION_ERROR_SERVICE_CLIENT_ID", default="")
CLIENT_SECRET = config("DATA_NORMALIZATION_ERROR_SERVICE_CLIENT_SECRET", default="")
AUTH_AUDIENCE = config("DATA_NORMALIZATION_ERROR_SERVICE_AUDIENCE", default="")
AUTH_URL = config("DATA_NORMALIZATION_ERROR_SERVICE_AUTH_URL", default="")
PAGE_SIZE = 1000

LOGGER = logging.getLogger()


def get_token(url: str, client_id: str, client_secret: str, audience: str) -> str:
    """
    Fetches a token from Auth0.
    """
    payload = {
        "client_id": client_id,
        "client_secret": client_secret,
        "audience": audience,
        "grant_type": "client_credentials",
    }
    response = httpx.post(url, json=payload)
    try:
        token = response.json()["access_token"]
    except (KeyError, ValueError) as e:
        LOGGER.error("Failed to get token")
        LOGGER.debug(response.content)
        raise e
    return token


def convert_string_to_datetime_or_none(input_string):
    if input_string is None:
        return None
    else:
        try:
            return datetime.datetime.strptime(input_string, "%Y-%m-%dT%H:%M:%S.%fZ")
        except ValueError:
            return datetime.datetime.strptime(input_string, "%Y-%m-%dT%H:%M:%SZ")


# Function to use the token to access the API
def make_get_request(token, client: httpx.Client, base_url, api_url, params={}):
    headers: dict[str, str] = {
        "Authorization": f"Bearer {token}",
        "content-type": "application/json",
    }
    response = client.get(base_url + api_url, headers=headers, params=params)
    return response.json()


async def make_get_request_async(
    token, client: httpx.AsyncClient, base_url, api_url, params={}
):
    headers: dict[str, str] = {
        "Authorization": f"Bearer {token}",
        "content-type": "application/json",
    }
    response = await client.get(base_url + api_url, headers=headers, params=params)
    return response.json()


async def make_post_request_async(
    token, client: httpx.AsyncClient, base_url, api_url, params={}
):
    headers: dict[str, str] = {
        "Authorization": f"Bearer {token}",
        "content-type": "application/json",
    }
    response = await client.post(base_url + api_url, headers=headers, params=params)
    return response.json()


class ResourceType(Enum):
    OBSERVATION = "Observation"
    CONDITION = "Condition"
    # MEDICATION = "Medication"
    LOCATION = "Location"
    PATIENT = "Patient"
    PRACTITIONER = "Practitioner"
    PRACTITIONER_ROLE = "PractitionerRole"  # For both use and system
    APPOINTMENT = "Appointment"
    DOCUMENT_REFERENCE = "DocumentReference"
    # TELECOM_USE = "Practitioner.telecom.use"  # Only in for testing until we have a real data type live


@dataclass
class ErrorServiceResource:
    """
    We'll fill this out later...
    """

    id: uuid.UUID
    organization: Organization
    resource_type: ResourceType
    resource: str
    status: str
    severity: str
    create_dt_tm: datetime.datetime
    update_dt_tm: Optional[datetime.datetime]
    reprocess_dt_tm: Optional[datetime.datetime]
    reprocessed_by: Optional[str]
    token: Optional[str]

    def __post_init__(self):
        self.issues = []
        if self.token is None:
            self.token = get_token(AUTH_URL, CLIENT_ID, CLIENT_SECRET, AUTH_AUDIENCE)

    @classmethod
    def deserialize(cls, resource_data, token=None):
        organization = Organization(resource_data.get("organization_id"))

        resource_type = None
        for resource_type_option in ResourceType:
            if resource_type_option.value == resource_data.get("resource_type"):
                resource_type = resource_type_option
                break

        return cls(
            id=uuid.UUID(resource_data.get("id")),
            organization=organization,
            resource_type=resource_type,
            resource=resource_data.get("resource"),
            status=resource_data.get("status"),
            severity=resource_data.get("severity"),
            create_dt_tm=convert_string_to_datetime_or_none(
                resource_data.get("create_dt_tm")
            ),
            update_dt_tm=convert_string_to_datetime_or_none(
                resource_data.get("update_dt_tm")
            ),
            reprocess_dt_tm=convert_string_to_datetime_or_none(
                resource_data.get("reprocess_dt_tm")
            ),
            reprocessed_by=resource_data.get("reprocessed_by"),
            token=token,
        )

    async def load_issues(self, client):
        # Call the endpoint
        try:
            get_issues_for_resource = await make_get_request_async(
                token=self.token,
                client=client,
                base_url=f"{DATA_NORMALIZATION_ERROR_SERVICE_BASE_URL}",
                api_url=f"/resources/{self.id}/issues",
                params={},
            )
        # If an error occurs on one resource, skip it
        except httpx.ConnectError:
            LOGGER.warning(
                f"httpx.ConnectError, skipping load: Error Service Resource ID: {self.id} - {self.resource_type.value} for organization {self.organization.id}"
            )
            return None
        except:  # uncaught exceptions can be so costly here, that a 'bare except' is acceptable, despite PEP 8: E722
            LOGGER.warning(
                f"Unknown Error, skipping load: Error Service Resource ID: {self.id} - {self.resource_type.value} for organization {self.organization.id}"
            )
            return None

        # Instantiate ErrorServiceIssue
        for issue_data in get_issues_for_resource:
            issue = ErrorServiceIssue.deserialize(issue_data)
            self.issues.append(issue)

    def filter_issues_by_type(self, issue_type="NOV_CONMAP_LOOKUP"):
        filtered_issues = []
        for issue in self.issues:
            if issue.type == issue_type:
                filtered_issues.append(issue)
        return filtered_issues

    @property
    def issue_ids(self) -> List[uuid.UUID]:
        return [issue.id for issue in self.issues]


@dataclass
class ErrorServiceIssue:
    """
    To be filled
    """

    id: uuid.UUID
    severity: str
    type: str
    description: str
    status: str
    create_dt_tm: datetime.datetime
    location: str
    update_dt_tm: Optional[datetime.datetime]
    metadata: Optional[str]

    @classmethod
    def deserialize(cls, issue_data):
        return cls(
            id=uuid.UUID(issue_data.get("id")),
            severity=issue_data.get("severity"),
            type=issue_data.get("type"),
            description=issue_data.get("description"),
            status=issue_data.get("status"),
            create_dt_tm=convert_string_to_datetime_or_none(
                issue_data.get("create_dt_tm")
            ),
            location=issue_data.get("location"),
            update_dt_tm=convert_string_to_datetime_or_none(
                issue_data.get("update_dt_tm")
            ),
            metadata=issue_data.get("metadata"),
        )


metadata = MetaData()

# Define the table using the Table syntax
temp_error_data = Table(
    "temp_error_data",
    metadata,
    Column("code", Text),
    Column("display", Text),
    Column("terminology_version_uuid", UUID_column_type),
    Column("depends_on_system", Text),
    Column("depends_on_property", Text),
    Column("depends_on_display", Text),
    Column("depends_on_value", Text),
    Column("issue_uuid", UUID_column_type),
    Column("resource_uuid", UUID_column_type),
    Column("status", Text),
)


def extract_telecom_data(resource_type, location, raw_resource):
    """
    Helper function for processing fields like Patient.telecom.system and Patient.telecom.use in various FHIR resources.
    @param resource_type: Patient, Practitioner, PractitionerRole, or Location
    @param location: Key provided by the issue report identifying the data location of the issue, for example
    Patient.telecom[0].system is an error on the system value in the first entry in the Patient.telecom list.
    @param raw_resource: raw data received with the issue report.
    @return: A code object and display text.
    """
    # Define the regular expression patterns for 'system' and 'use'
    regex_patterns = {
        "system": re.compile(rf"^{resource_type}\.telecom\[(\d+)\]\.system$"),
        "use": re.compile(rf"^{resource_type}\.telecom\[(\d+)\]\.use$"),
    }

    # Initialize variables for processed code and display
    processed_code = None
    processed_display = None

    # Loop through the keys 'system' and 'use' to find matches
    for key in ["system", "use"]:
        match = regex_patterns[key].search(location)
        if match:
            list_index = int(match.group(1))
            raw_code = raw_resource["telecom"][list_index][key]
            processed_code = raw_code
            processed_display = raw_code

    return processed_code, processed_display


def load_concepts_from_errors(
    commit_changes=True,
    page_size: int = None,
    requested_organization_id: str = None,
    requested_resource_type: str = None,
):
    """
    Extracts specific concepts from a list of errors and saves them to a custom terminology.

    This function processes errors to identify and extract relevant concepts. It then organizes
    these concepts by the originating organization and type of resource they pertain to. The
    results are saved back to the appropriate custom terminology.

    A daily run inputs no values and gets all organization_ids and resource_types using the default HTTP GET page_size.

    Here is a sample test output log limited by input values for page_size, organization_id, and resource_type:
    ```
    Begin import from error service
    50 errors in page
    Checking registry for concept map entry for data element: Appointment.status and organization: apposnd
    Loading 3 new codes to terminology apposnd_appointmentstatus version 2
    50 errors in page
    Loading 4 new codes to terminology apposnd_appointmentstatus version 2
    50 errors in page
    Loading 4 new codes to terminology apposnd_appointmentstatus version 2
    500 errors in page
    Loading 3 new codes to terminology apposnd_appointmentstatus version 2
    41 errors in page
    Loading 2 new codes to terminology apposnd_appointmentstatus version 2
    Loading data from error service to custom terminologies complete

    Process finished with exit code 0
    ```

    Parameters:
        commit_changes (bool, optional): Whether or not to commit after each batch
        page_size (int, optional): HTTP GET page size, if empty, use the default PAGE_SIZE
        requested_organization_id (str): If non-empty, get errors only for the organization_id listed; if empty, get all
        requested_resource_type (str): Get errors only for the ResourceType enum string listed; if empty, get all

    Procedure:
        1. Fetch resources that have encountered errors.
        2. Extract relevant codes from the resource.
        3. Deduplicate the codes to avoid redundancy.
        4. Load the unique codes into their respective terminologies.
    """
    # Step 0: Initialize and setup
    if page_size is None:
        page_size = PAGE_SIZE
    if requested_resource_type is not None and (
        requested_resource_type not in [r.value for r in ResourceType]
    ):
        LOGGER.warning(
            f"Support for the {requested_resource_type} resource type has not been implemented"
        )
        return

    # Logging variables
    organization_id = requested_organization_id
    input_fhir_resource = requested_resource_type
    error_service_resource_id = None
    error_service_issue_id = None
    time_start = datetime.datetime.now()
    previous_time = datetime.datetime.now()
    zero = datetime.timedelta(0)
    all_loop_average = zero
    all_loop_total = zero
    all_loop_count = 0
    all_skip_count = 0
    step_1_total = zero
    step_2_total = zero
    step_1_average = zero
    step_2_average = zero

    # Start logging
    LOGGER.warning(
        f"Begin import from error service at local time {time_start}\n"
        + f"  Load from: {DATA_NORMALIZATION_ERROR_SERVICE_BASE_URL}\n"
        + f"  Load to:   {DATABASE_HOST}\n\n"
        + f"Main loop:\n"
    )

    # Local caches
    # todo: study why ttl_cache, or other caching strategies, did not stop repeat loads from happening
    data_normalization_registry = dict()
    source_value_set = dict()
    terminology_for_value_set = dict()
    terminology_version = dict()

    # Resources we have already processed in this environment
    environment = get_environment_from_service_url(
        DATA_NORMALIZATION_ERROR_SERVICE_BASE_URL
    )
    error_service_resource_ids = get_all_unresolved_validation(environment)

    try:
        # Step 1: Fetch resources that have encountered errors.
        token = get_token(AUTH_URL, CLIENT_ID, CLIENT_SECRET, AUTH_AUDIENCE)
        with httpx.Client(timeout=60.0) as client:

            # Collecting all resources with errors through paginated API calls.
            rest_api_params = dict(
                {
                    "order": "ASC",
                    "limit": page_size,
                    "issue_type": "NOV_CONMAP_LOOKUP",
                    "status": "REPORTED",  # exclude these status values: IGNORED - ADDRESSING - REPROCESSED - CORRECTED
                }
            )
            if input_fhir_resource is not None:
                rest_api_params.update({"resource_type": input_fhir_resource})
            if organization_id is not None:
                rest_api_params.update({"organization_id": organization_id})

            # Continuously fetch resources until all pages have been retrieved.
            all_resources_fetched = False
            while all_resources_fetched is False:
                # Retrieve the first page of resources
                response = make_get_request(
                    token=token,
                    client=client,
                    base_url=DATA_NORMALIZATION_ERROR_SERVICE_BASE_URL,
                    api_url="/resources",
                    params=rest_api_params,
                )
                resources_with_errors = response

                length_of_response = len(response)

                if length_of_response < page_size:
                    all_resources_fetched = True

                else:
                    last_uuid = response[-1].get("id")
                    rest_api_params["after"] = last_uuid

                current_time = datetime.datetime.now()
                since_last_time = current_time - previous_time
                previous_time = current_time
                loop_total = since_last_time
                step_1 = since_last_time
                step_1_total += since_last_time

                # Convert API response data to ErrorServiceResource objects.
                error_resources = []
                for resource_data in resources_with_errors:
                    organization = Organization(resource_data.get("organization_id"))
                    organization_id = organization.id

                    fhir_resource_type = None
                    for resource_type_option in ResourceType:
                        if resource_type_option.value == resource_data.get(
                            "resource_type"
                        ):
                            fhir_resource_type = resource_type_option
                            input_fhir_resource = resource_type_option.value
                            break

                    if fhir_resource_type is None:
                        LOGGER.warning(
                            f"Support for the {fhir_resource_type} resource type has not been implemented"
                        )
                        all_skip_count += 1
                        continue

                    # See if we processed this error_service_resource_id in the past; if so, it is being addressed. If
                    # the way we addressed the case for error_service_resource_id did not successfully fix it, the case
                    # will reoccur in Interops, and will arrive at this function with a new error_service_resource_id
                    error_service_resource_id = resource_data.get("id")
                    if error_service_resource_id in error_service_resource_ids:
                        all_skip_count += 1
                        continue

                    error_resource = ErrorServiceResource(
                        id=uuid.UUID(error_service_resource_id),
                        organization=organization,
                        resource_type=fhir_resource_type,
                        resource=resource_data.get("resource"),
                        status=resource_data.get("status"),
                        severity=resource_data.get("severity"),
                        create_dt_tm=convert_string_to_datetime_or_none(
                            resource_data.get("create_dt_tm")
                        ),
                        update_dt_tm=convert_string_to_datetime_or_none(
                            resource_data.get("update_dt_tm")
                        ),
                        reprocess_dt_tm=convert_string_to_datetime_or_none(
                            resource_data.get("reprocess_dt_tm")
                        ),
                        reprocessed_by=resource_data.get("reprocessed_by"),
                        token=token,
                    )
                    error_resources.append(error_resource)

                # Load issues for all error service resources
                async def load_all_issues():
                    async with httpx.AsyncClient() as async_client:
                        await asyncio.gather(
                            *(
                                error_resource.load_issues(client=async_client)
                                for error_resource in error_resources
                            )
                        )

                asyncio.run(load_all_issues())

                # Step 2: Extract relevant codes from the resource.
                # For specific resource types, we may need to read the issue to
                # determine where in the resource the failure occurred.
                current_time = datetime.datetime.now()
                since_last_time = current_time - previous_time
                previous_time = current_time
                loop_total += since_last_time
                step_2 = since_last_time
                step_2_total += since_last_time

                # Initialize a dictionary to hold codes that need deduplication, grouped by terminology.
                # Key: terminology_version_uuid, Value: list containing the codes to load to that terminology
                new_codes_to_deduplicate_by_terminology = {}

                # Create a list to put the data linking codes back to the issues/errors they came from
                error_code_link_data = []

                # Walk through all the error service resources
                for error_service_resource in error_resources:
                    # Get the FHIR resource information from the error resource
                    resource_type = error_service_resource.resource_type
                    raw_resource = json.loads(error_service_resource.resource)

                    # The data element where validation is failed is stored in the 'location' on the issue
                    # We need to filter the issues to just the NOV_CONMAP_LOOKUP issues and get the location
                    nov_conmap_issues = error_service_resource.filter_issues_by_type(
                        "NOV_CONMAP_LOOKUP"
                    )

                    # In each error service resource, walk through each NOV_CONMAP_LOOKUP issue.
                    for issue in nov_conmap_issues:
                        # save for logging
                        error_service_issue_id = str(issue.id)

                        # data_element is the location without any brackets or indices
                        # ex. if location is 'Patient.telecom[1].system' then data_element is 'Patient.telecom.system'
                        location = issue.location
                        element = re.sub(r"\[\d+\]", "", location)
                        match = re.search(r"\[(\d+)\]", location)
                        # Extract any index that may be present in the location string
                        index = None
                        if match is not None:
                            index = int(match.group(1))

                        # Based on resource_type, identify the actual coding which needs to make it into the concept map.
                        # There is something unique about the handling for every resource_type we support.
                        # Condition
                        if resource_type == ResourceType.CONDITION:
                            # Condition.code is a CodeableConcept
                            raw_code = raw_resource["code"]
                            processed_code = raw_code
                            processed_display = raw_code.get("text")

                        # Observation
                        elif resource_type == ResourceType.OBSERVATION:
                            # Observation.value is a CodeableConcept
                            if element == "Observation.value":
                                if "valueCodeableConcept" not in raw_resource:
                                    continue
                                raw_code = raw_resource["valueCodeableConcept"]
                                processed_code = raw_code
                                processed_display = raw_code.get("text")

                            # Observation.code is a CodeableConcept
                            elif element == "Observation.code":
                                if "code" not in raw_resource:
                                    continue
                                raw_code = raw_resource["code"]
                                processed_code = raw_code
                                processed_display = raw_code.get("text")

                            # Observation.component.code is a CodeableConcept - the location will come in with an index
                            elif element == "Observation.component.code":
                                if index is None:
                                    continue
                                if (
                                    "component" not in raw_resource
                                    or index not in raw_resource["component"]
                                    or "code" not in raw_resource["component"][index]
                                ):
                                    continue
                                raw_code = raw_resource["component"][index]["code"]
                                processed_code = raw_code
                                processed_display = raw_code.get("text")

                            # Observation.component.value is a CodeableConcept - the location will come in with an index
                            elif element == "Observation.component.value":
                                if index is None:
                                    continue
                                if (
                                    "component" not in raw_resource
                                    or index not in raw_resource["component"]
                                    or "valueCodeableConcept"
                                    not in raw_resource["component"][index]
                                ):
                                    continue
                                raw_code = raw_resource["component"][index][
                                    "valueCodeableConcept"
                                ]
                                processed_code = raw_code
                                processed_display = raw_code.get("text")
                            else:
                                LOGGER.warning(
                                    f"Unrecognized location for Observation error: {location}"
                                )

                        # DocumentReference
                        elif resource_type == ResourceType.DOCUMENT_REFERENCE:
                            # DocumentReference.type is a CodeableConcept
                            if element == "DocumentReference.type":
                                raw_code = raw_resource["type"]
                                processed_code = raw_code
                                processed_display = raw_code.get("text")

                        # Appointment
                        elif resource_type == ResourceType.APPOINTMENT:
                            # Appointment.status is a raw code - used for code and display
                            if element == "Appointment.status":
                                raw_code = raw_resource["status"]
                                processed_code = raw_code
                                processed_display = raw_code

                        # Use the extract_telecom_data helper function to extract the codes from each resource type
                        # Extract codes for issues from all resource types for ContactPoint.system and ContactPoint.use

                        # Patient
                        elif resource_type == ResourceType.PATIENT:
                            processed_code, processed_display = extract_telecom_data(
                                "Patient", location, raw_resource
                            )

                        # Practitioner
                        elif resource_type == ResourceType.PRACTITIONER:
                            processed_code, processed_display = extract_telecom_data(
                                "Practitioner", location, raw_resource
                            )

                        # PractitionerRole
                        elif resource_type == ResourceType.PRACTITIONER_ROLE:
                            processed_code, processed_display = extract_telecom_data(
                                "PractitionerRole", location, raw_resource
                            )

                        # Location
                        elif resource_type == ResourceType.LOCATION:
                            processed_code, processed_display = extract_telecom_data(
                                "Location", location, raw_resource
                            )

                        # Case not yet implemented
                        else:
                            LOGGER.warning(
                                f"Support for the {fhir_resource_type} resource type at location {element} has not been implemented"
                            )
                            all_skip_count += 1
                            continue

                        # Lookup the concept map version used to normalize this type of resource
                        # So that we can then identify the correct terminology to load the new coding to

                        # Note that some normalization registry data_element strings need adjustment.
                        if (
                            element == "Observation.value"
                            or element == "Observation.component.value"
                        ):
                            data_element = f"{element}CodeableConcept"
                        else:
                            data_element = element

                        # Get the concept_map_version_for_normalization
                        registry_key = f"{organization.id} {data_element}"
                        if registry_key not in data_normalization_registry.keys():
                            concept_map_version_for_normalization = (
                                lookup_concept_map_version_for_data_element(
                                    data_element=data_element,
                                    organization=error_service_resource.organization,
                                )
                            )
                            data_normalization_registry.update(
                                {registry_key: concept_map_version_for_normalization}
                            )

                        # Is the concept_map_version_for_normalization valid?
                        concept_map_version_for_normalization = (
                            data_normalization_registry[registry_key]
                        )
                        if concept_map_version_for_normalization is None:
                            # We already messaged that the concept map for this resource and issue is missing
                            continue

                        # Inside the concept map version, we'll extract the source value set
                        source_value_set_uuid = (
                            concept_map_version_for_normalization.concept_map.source_value_set_uuid
                        )
                        if source_value_set_uuid not in source_value_set.keys():
                            try:
                                most_recent_active_source_value_set_version = app.value_sets.models.ValueSet.load_most_recent_active_version_with_cache(
                                    source_value_set_uuid
                                )
                                most_recent_active_source_value_set_version.expand(
                                    no_repeat=True
                                )
                                source_value_set.update(
                                    {
                                        source_value_set_uuid: most_recent_active_source_value_set_version
                                    }
                                )
                            except BadRequest:
                                source_value_set.update({source_value_set_uuid: None})
                                LOGGER.warning(
                                    f"No active published version of ValueSet with UUID: {source_value_set_uuid}"
                                )
                                all_skip_count += 1
                                continue

                        # Is the most_recent_active_source_value_set_version valid?
                        most_recent_active_source_value_set_version = source_value_set[
                            source_value_set_uuid
                        ]
                        if most_recent_active_source_value_set_version is None:
                            # We messaged the first time we encountered the issue, do not repeat message
                            continue

                        # Identify the terminology inside the source value set
                        if source_value_set_uuid not in terminology_version.keys():
                            terminologies_in_source_value_set = (
                                most_recent_active_source_value_set_version.lookup_terminologies_in_value_set_version()
                            )

                            if len(terminologies_in_source_value_set) > 1:
                                raise Exception(
                                    "There should only be a single source terminology for a concept map used in data normalization"
                                )
                            if len(terminologies_in_source_value_set) == 0:
                                raise Exception(
                                    f"No terminologies in source value set {most_recent_active_source_value_set_version.uuid}"
                                )

                            current_terminology_version = (
                                terminologies_in_source_value_set[0]
                            )
                            terminology_for_value_set.update(
                                {source_value_set_uuid: current_terminology_version}
                            )
                            terminology_version.update(
                                {
                                    str(
                                        current_terminology_version.uuid
                                    ): current_terminology_version
                                }
                            )
                        current_terminology_version = terminology_for_value_set[
                            source_value_set_uuid
                        ]

                        #  The custom terminology may have already passed its effective end date, so we might need to create a new version
                        terminology_to_load_to = (
                            current_terminology_version.version_to_load_new_content_to()
                        )

                        new_code_uuid = uuid.uuid4()
                        if processed_display is None:
                            processed_display = ""
                        new_code = Code(
                            code=processed_code,
                            display=processed_display,
                            system=None,
                            version=None,
                            terminology_version_uuid=terminology_to_load_to.uuid,
                            custom_terminology_code_uuid=new_code_uuid,
                        )

                        # Save the data linking this code back to its original error
                        # After de-duplication, we will look them up and insert them to the table
                        for issue_id in error_service_resource.issue_ids:
                            error_code_link_data.append(
                                {
                                    "issue_uuid": issue_id,
                                    "resource_uuid": error_service_resource.id,
                                    "environment": environment,
                                    "status": "pending",
                                    "code": json.dumps(processed_code)
                                    if type(processed_code) == dict
                                    else processed_code,
                                    "display": processed_display,
                                    "terminology_version_uuid": terminology_to_load_to.uuid,
                                    # Note: no currently supported resource requires the dependsOn data
                                    # but its part of the unique constraint to look up a row, so we include it
                                    "depends_on_property": "",
                                    "depends_on_system": "",
                                    "depends_on_value": "",
                                    "depends_on_display": "",
                                }
                            )

                        # Assemble additionalData from the raw resource.
                        # This is where we'll extract unit, value, referenceRange, and value[x] if available
                        resource_json = json.loads(error_service_resource.resource)
                        new_code.add_examples_to_additional_data(
                            unit=resource_json.get("unit"),
                            value=resource_json.get("value"),
                            reference_range=resource_json.get("referenceRange"),
                            value_quantity=resource_json.get("valueQuantity"),
                            value_boolean=resource_json.get("valueBoolean"),
                            value_string=resource_json.get("valueString"),
                            value_date_time=resource_json.get("valueDateTime"),
                            value_codeable_concept=resource_json.get(
                                "valueCodeableConcept"
                            ),
                        )

                        if (
                            terminology_to_load_to.uuid
                            in new_codes_to_deduplicate_by_terminology
                        ):
                            new_codes_to_deduplicate_by_terminology[
                                terminology_to_load_to.uuid
                            ].append(new_code)
                        else:
                            new_codes_to_deduplicate_by_terminology[
                                terminology_to_load_to.uuid
                            ] = [new_code]

                # Step 3: Deduplicate the codes to avoid redundant data.
                deduped_codes_by_terminology = {}

                # Loop through codes, identify duplicates, and merge them.
                for (
                    terminology_uuid,
                    new_codes_to_deduplicate,
                ) in new_codes_to_deduplicate_by_terminology.items():
                    # Store duplicates in a dictionary with lists
                    dedup_dict = {}
                    for code in new_codes_to_deduplicate:
                        if code in dedup_dict:
                            dedup_dict[code].append(code)
                        else:
                            dedup_dict[code] = [code]

                    # Merge duplicates
                    deduped_codes = []
                    for duplicates in dedup_dict.values():
                        if len(duplicates) > 1:
                            merged_code = duplicates[0]
                            for i in range(1, len(duplicates)):
                                current_duplicate = duplicates[i]
                                # Merge in duplicates
                                if current_duplicate.additional_data is not None:
                                    merged_code.add_examples_to_additional_data(
                                        unit=current_duplicate.additional_data.get(
                                            "example_unit"
                                        ),
                                        value=current_duplicate.additional_data.get(
                                            "example_value"
                                        ),
                                        reference_range=current_duplicate.additional_data.get(
                                            "example_reference_range"
                                        ),
                                        value_quantity=current_duplicate.additional_data.get(
                                            "example_value_quantity"
                                        ),
                                        value_boolean=current_duplicate.additional_data.get(
                                            "example_value_boolean"
                                        ),
                                        value_string=current_duplicate.additional_data.get(
                                            "example_value_string"
                                        ),
                                        value_date_time=current_duplicate.additional_data.get(
                                            "example_value_date_time"
                                        ),
                                        value_codeable_concept=current_duplicate.additional_data.get(
                                            "example_codeable_concept"
                                        ),
                                    )
                            deduped_codes.append(merged_code)
                        else:
                            deduped_codes.append(duplicates[0])

                    deduped_codes_by_terminology[terminology_uuid] = deduped_codes

                # Step 4: Load the deduplicated codes into their respective terminologies.
                for (
                    terminology_version_uuid,
                    code_list,
                ) in deduped_codes_by_terminology.items():
                    if terminology_version_uuid not in terminology_version.keys():
                        terminology = Terminology.load_from_cache(
                            terminology_version_uuid
                        )
                        terminology_version.update(
                            {terminology_version_uuid: terminology}
                        )
                    terminology = terminology_version[terminology_version_uuid]

                    if len(code_list) > 0:
                        LOGGER.warning(
                            f"Loading {len(code_list)} new codes to terminology "
                            + f"{terminology.terminology} version {terminology.version}"
                        )
                        terminology.load_new_codes_to_terminology(
                            code_list, on_conflict_do_nothing=True
                        )

                # Step 5: Save the IDs of the original errors and link back to the codes
                conn = get_db()
                try:
                    if error_code_link_data:
                        # Create a temporary table and insert the data to it
                        conn.execute(
                            text(
                                """
                                CREATE TEMP TABLE temp_error_data (
                                    code text,
                                    display text,
                                    terminology_version_uuid UUID,
                                    depends_on_system text,
                                    depends_on_property text,
                                    depends_on_display text,
                                    depends_on_value text,
                                    issue_uuid UUID,
                                    resource_uuid UUID,
                                    environment text,
                                    status text
                                )
                                """
                            )
                        )

                        # Optimized bulk insert
                        conn.execute(temp_error_data.insert(), error_code_link_data)

                        # Insert from the temporary table, allowing the database to batch lookups
                        conn.execute(
                            text(
                                """
                                INSERT INTO custom_terminologies.error_service_issue
                                    (custom_terminology_code_uuid, issue_uuid, environment, status, resource_uuid)
                                SELECT c.uuid, t.issue_uuid, t.environment, t.status, t.resource_uuid
                                FROM temp_error_data t
                                JOIN custom_terminologies.code c 
                                ON c.code = t.code 
                                    AND c.display = t.display 
                                    AND c.terminology_version_uuid = t.terminology_version_uuid
                                    AND c.depends_on_system = t.depends_on_system
                                    AND c.depends_on_property = t.depends_on_property
                                    AND c.depends_on_display = t.depends_on_display
                                    AND c.depends_on_value = t.depends_on_value
                            ON CONFLICT do nothing
                            """
                            )
                        )

                    # Delete the temporary table
                    conn.execute(
                        text(
                            """
                            DROP TABLE IF EXISTS temp_error_data
                            """
                        )
                    )

                    if commit_changes:
                        conn.commit()
                except:  # uncaught exceptions can be so costly here, that a 'bare except' is acceptable, despite PEP 8: E722
                    conn.rollback()

                current_time = datetime.datetime.now()
                since_last_time = current_time - previous_time
                previous_time = current_time
                loop_total += since_last_time
                all_loop_total += loop_total
                all_loop_count += 1
                LOGGER.warning(
                    f"  {len(resources_with_errors)} errors received and loaded in {step_1}\n"
                    + f"  {len(new_codes_to_deduplicate_by_terminology)} new codes found and deduplicated in {step_2}\n"
                    + f"  at local time {current_time}, loop duration {loop_total}"
                )

    except ReadTimeout as rt:
        LOGGER.warning(
            f"""\nTask halted by ReadTimeout: {rt.message if hasattr(rt, "message") else ""}\n"""
            + f"  on: {rt.request.method} {rt.request.url}\n"
            + f"  at: {datetime.datetime.now()}\n\n\n"
        )
    except Exception as e:  # uncaught exceptions can be so costly, that a 'bare except' is fine, despite PEP 8: E722
        LOGGER.warning(
<<<<<<< HEAD
            f"\nTask halted by exception at Data Normalization Error Service "
            + f"Resource ID: {error_service_resource_id} Issue ID: {error_service_issue_id} "
            + f"while processing {input_fhir_resource} for organization: {organization_id}\n"
            + f"Exception may reflect a general, temporary problem, such as another service being unavailable.\n\n"
            + f"Details:\n\n"
            + f"""{e.__class__.__name__}: {e.message if hasattr(e, "message") else ""}\n\n{e}\n\n"""
=======
            f"\nTask halted by exception at Data Normalization Error Service " +
            f"Resource ID: {error_service_resource_id} Issue ID: {error_service_issue_id} " +
            f"while processing {input_fhir_resource} for organization: {organization_id}\n" +
            f"Exception may reflect a general, temporary problem, such as another service being unavailable.\n\n" +
            message_exception_summary(e)
>>>>>>> 4e972a58
        )
        # A full stack trace is necessary to pinpoint issues triggered by frequently used constructs like terminologies
        traceback.print_exception(*sys.exc_info())
    finally:
        time_end = datetime.datetime.now()
        time_elapsed = time_end - time_start
        if all_loop_count > 0:
            all_loop_average = all_loop_total / all_loop_count
            step_1_average = step_1_total / all_loop_count
            step_2_average = step_2_total / all_loop_count
        LOGGER.warning(
            f"\nDONE at local time {time_end}, duration {time_elapsed}\n"
            + f"  Load from: {DATA_NORMALIZATION_ERROR_SERVICE_BASE_URL}\n"
            + f"  Load to:   {DATABASE_HOST}\n\n"
            + f"Main loop skipped {all_skip_count} times (repeated report or FHIR resource not supported).\n"
            + f"Main loop ran {all_loop_count} times:\n"
            + f"  Average loop duration: {all_loop_average}\n"
            + f"  Average time to receive and load errors from service: {step_1_average}\n"
            + f"  Average time to extract, deduplicate, and load codes into terminologies: {step_2_average}\n\n\n"
        )


@ttl_cache()
def lookup_concept_map_version_for_data_element(
    data_element: str, organization: Organization
) -> "app.concept_maps.models.ConceptMapVersion":  # Full path avoids circular import
    """
    Returns the specific ConceptMapVersion currently in use for normalizing data with the specified resource_type and organization
    :param data_element:
    :param organization:
    :return:
    """
    LOGGER.warning(
        f"Checking registry for concept map entry for data element: {data_element} and organization: {organization.id}"
    )
    # Load the data normalization registry
    registry = (
        app.models.data_ingestion_registry.DataNormalizationRegistry()
    )  # Full path avoids circular import
    registry.load_entries()

    # Filter based on resource type
    filtered_registry = [
        registry_entry
        for registry_entry in registry.entries
        if registry_entry.data_element == data_element
    ]

    # First, we will check to see if there's an organization-specific entry to use
    # If not, we will fall back to checking for a tenant-agnostic entry
    concept_map_version = None

    organization_specific = [
        registry_entry
        for registry_entry in filtered_registry
        if registry_entry.tenant_id == organization.id
        and registry_entry.registry_entry_type == "concept_map"
    ]
    if len(organization_specific) > 0:
        concept_map_version = organization_specific[
            0
        ].concept_map.most_recent_active_version

    # if concept_map_version is no longer none then we can skip the tenant_agnostic portion
    if concept_map_version is None:
        # Falling back to check for tenant agnostic entry
        tenant_agnostic = [
            registry_entry
            for registry_entry in filtered_registry
            if registry_entry.tenant_id is None
            and registry_entry.registry_entry_type == "concept_map"
        ]
        if len(tenant_agnostic) > 0:
            concept_map_version = tenant_agnostic[
                0
            ].concept_map.most_recent_active_version

    # If nothing is found, raise an appropriate error
    if concept_map_version is None:
        LOGGER.warning(
            f"No appropriate registry entry found for organization: {organization.id} and data element: {data_element}"
        )
        return None

    return concept_map_version


def get_environment_from_service_url(url: str):
    """
    Extract the environment value from a service's URL string, such as: https://interop-validation.stage.projectronin.io
    @return "dev" or "stage" or "prod" or "" if nothing found
    """
    if ".dev." in url:
        return "dev"
    elif ".stage." in url:
        return "stage"
    elif ".prod." in url:
        return "prod"
    else:
        return ""


def get_outstanding_errors(
    registry: "app.models.data_ingestion_registry.DataNormalizationRegistry" = None,  # Full path avoids circular import
) -> List[Dict]:
    """
    This will generate a report on concept maps which have data
    waiting to be loaded into them in custom terminologies.

    It will provide a list of dictionaries, each specifying:
    - the concept map impacted, including title and uuid
    - the number of codes outstanding (waiting to be pulled into a new version of the concept map)
    - the date the oldest outstanding code was loaded to the custom terminology
    """
    conn = get_db()
    results = conn.execute(
        text(
            """
            -- Use a CTE to rank the concept map versions in descending order of their versions for each concept map
            WITH RankedCMVersions AS (
                SELECT 
                    concept_map_uuid, 
                    uuid AS concept_map_version_uuid,
                    version,
                    created_date,
                    source_value_set_version_uuid,
                    -- Rank the versions in descending order for each concept map
                    ROW_NUMBER() OVER(PARTITION BY concept_map_uuid ORDER BY version DESC) as rn
                FROM 
                    concept_maps.concept_map_version
            ),
            
            -- Use a CTE to get the latest version for each concept map
            LatestConceptMapVersions as (
                SELECT 
                    concept_map.title,
                    concept_map_uuid, 
                    concept_map_version_uuid,
                    RankedCMVersions.created_date as version_created_date,
                    source_value_set_version_uuid
                FROM 
                    RankedCMVersions
                JOIN
                    concept_maps.concept_map
                    on concept_map.uuid=concept_map_uuid
                WHERE 
                    rn = 1 -- Only pick the latest version
            ),
            
            -- Use a CTE to fetch unique concept maps that are being used for data normalization
            ConceptMapsForDataNormalization as (
                SELECT distinct concept_map_uuid 
                FROM data_ingestion.registry
            ),
            
            -- Use a CTE to get unique value set versions and their associated terminology versions
            TerminologiesInValueSetVersions as (
                SELECT distinct value_set_version, terminology_version 
                FROM value_sets.value_set_rule
            ),
            
            -- Use a CTE to rank the terminology versions in descending order for each terminology
            TerminologyRankedVersions AS (
                SELECT 
                    terminology,
                    uuid AS latest_version_uuid,
                    -- Rank the versions in descending order for each terminology
                    ROW_NUMBER() OVER(PARTITION BY terminology ORDER BY version DESC) as rn
                FROM 
                    public.terminology_versions
            ),
            
            -- Use a CTE to link the previous version UUID of a terminology to its latest version UUID
            TerminologyVersionLatestLookup as (
                SELECT 
                    tv.uuid AS previous_uuid,
                    lv.latest_version_uuid
                FROM 
                    public.terminology_versions tv
                JOIN 
                    TerminologyRankedVersions lv ON tv.terminology = lv.terminology
                WHERE 
                    lv.rn = 1
            )
            
            -- Main query to fetch the details for concept maps being used for data normalization 
            -- and the count of new codes from the latest terminology version post the creation of the concept map version
            SELECT 
                lcmv.title concept_map_title,
                lcmv.concept_map_uuid,
                lcmv.concept_map_version_uuid as latest_concept_map_version_uuid,
                term_latest_lookup.latest_version_uuid as latest_terminology_version,
                COUNT(ctc.uuid) AS code_count,
                -- This will fetch the oldest code creation date that's newer than the concept map version creation date
                MIN(ctc.created_date) AS oldest_new_code_date 
            FROM 
                LatestConceptMapVersions lcmv
            JOIN 
                TerminologiesInValueSetVersions tivs ON tivs.value_set_version = lcmv.source_value_set_version_uuid
            LEFT JOIN
                TerminologyVersionLatestLookup term_latest_lookup ON term_latest_lookup.previous_uuid = tivs.terminology_version 
            LEFT JOIN 
                custom_terminologies.code ctc ON ctc.terminology_version_uuid = term_latest_lookup.latest_version_uuid 
                                            AND ctc.created_date > lcmv.version_created_date
            WHERE 
                lcmv.concept_map_uuid in (SELECT concept_map_uuid FROM ConceptMapsForDataNormalization)
            GROUP BY 
                lcmv.title,
                lcmv.concept_map_uuid, 
                lcmv.concept_map_version_uuid, 
                lcmv.version_created_date, 
                lcmv.source_value_set_version_uuid,
                term_latest_lookup.latest_version_uuid
            HAVING COUNT(ctc.uuid) > 0;
            """
        )
    )
    list_result = []
    for row in results:
        if row.code_count > 0:
            list_result.append(
                {
                    "concept_map_title": row.concept_map_title,
                    "concept_map_uuid": row.concept_map_uuid,
                    "latest_concept_map_version_uuid": row.latest_concept_map_version_uuid,
                    "outstanding_code_count": row.code_count,
                    "oldest_new_code_date": row.oldest_new_code_date,
                }
            )
    return list_result


def get_all_unresolved_validation(environment: str):
    """
    Identify all open Data Validation Service resources with unresolved issues
    @param environment - "dev", "stage", or "prod"
    @return resource_uuid_list - lists of str identifying uuids for validation resources with unresolved issues
    """
    conn = get_db()
    issues_resources = conn.execute(
        text(
            """
            SELECT DISTINCT e.resource_uuid FROM 
            custom_terminologies.error_service_issue as e
            WHERE e.status <> 'resolved' and e.environment = :environment
            """
        ),
        {
            "environment": environment,
        },
    )
    resource_uuid_list = []
    for row in issues_resources:
        resource_uuid = row.resource_uuid
        if resource_uuid is not None:
            resource_uuid_list.append(str(resource_uuid))
    return resource_uuid_list


def set_issues_resolved(issue_uuid_list):
    """
    Assign an Informatics custom_terminologies.error_service_issue the final status of 'resolved'.
    @param issue_uuid_list: List of issue_uuid values from custom_terminologies.error_service_issue
    """
    conn = get_db()
    query = """
            UPDATE custom_terminologies.error_service_issue 
            SET status = 'resolved'
            WHERE issue_uuid IN :issue_uuid_list
            """
    converted_query = text(query).bindparams(
        bindparam(key="issue_uuid_list", expanding=True)
    )
    conn.execute(converted_query, {"issue_uuid_list": issue_uuid_list})


def reprocess_resources(resource_uuid_list):
    """
    Request the Data Validation Error Service to reprocess resources that previously reported errors.
    @param resource_uuid_list: List of UUIDs of resources to reprocess in the Data Validation Error Service.
    """

    async def reprocess_all():
        reprocess_token = get_token(AUTH_URL, CLIENT_ID, CLIENT_SECRET, AUTH_AUDIENCE)
        async with httpx.AsyncClient(timeout=60.0) as async_client:
            await asyncio.gather(
                *(
                    reprocess_resource(resource_uuid, reprocess_token, async_client)
                    for resource_uuid in resource_uuid_list
                )
            )

    asyncio.run(reprocess_all())


async def reprocess_resource(resource_uuid, token, client):
    """
    @param resource_uuid: UUID of the resource to reprocess in the Data Validation Error Service.
    @param token: Authorization token for the Data Validation Error Service.
    @param client: Client for the Data Validation Error Service.
    """
    try:
        await make_post_request_async(
            token=token,
            client=client,
            base_url=f"{DATA_NORMALIZATION_ERROR_SERVICE_BASE_URL}",
            api_url=f"/resources/{resource_uuid}/reprocess",
            params={},
        )
    except httpx.ConnectError:
        # If an error occurs on one resource, skip it
        LOGGER.warning(
            f"httpx.ConnectError, skipping load: Error Service Resource ID: {resource_uuid}"
        )
        return None


if __name__ == "__main__":
    # todo: clean out this method altogether, when a temporary, manual error load task is not needed.
    from app.database import get_db

    # Moved logging setup to here so it does not run in main program and cause duplicate logs

    # INFO log level leads to I/O overload due to httpx logging per issue, for 1000s of issues. At an arbitrary point in
    # processing, the error task overloads and experiences a TCP timeout, causing some number of errors to not be loaded.
    LOGGER.setLevel("WARNING")

    # Create a console handler and add it to the logger if it doesn't have any handlers
    if not LOGGER.hasHandlers():
        ch = logging.StreamHandler()
        LOGGER.addHandler(ch)

    # Per our usual practice, open a DatabaseHandler, that database calls within load_concepts_from_errors will re-use
    conn = get_db()

<<<<<<< HEAD
    # todo: clean out altogether, when temporary error load task is not needed
    # comment out the next 5 lines for merges and normal use; uncomment when running the temporary error load task
    try:
        load_concepts_from_errors(commit_changes=True)
        conn.commit()
    except Exception:
        conn.rollback()

    # uncomment the next 2 commands for merges and normal use; comment out when running the temporary error load task
    # load_concepts_from_errors(commit_changes=False)
    # conn.rollback()
    #
    # conn.close()
=======
    # COMMENT the line below, for merge and normal use; uncomment when running the temporary error load task
    # load_concepts_from_errors(commit_changes=True)

    # UNCOMMENT the line below, for merges and normal use; comment out when running the temporary error load task
    load_concepts_from_errors(commit_changes=False)

    # load_concepts_from_errors ran rollback() and commit() where and as needed; now ask the DatabaseHandler to close()
    conn.close()
>>>>>>> 4e972a58
<|MERGE_RESOLUTION|>--- conflicted
+++ resolved
@@ -985,20 +985,11 @@
         )
     except Exception as e:  # uncaught exceptions can be so costly, that a 'bare except' is fine, despite PEP 8: E722
         LOGGER.warning(
-<<<<<<< HEAD
-            f"\nTask halted by exception at Data Normalization Error Service "
-            + f"Resource ID: {error_service_resource_id} Issue ID: {error_service_issue_id} "
-            + f"while processing {input_fhir_resource} for organization: {organization_id}\n"
-            + f"Exception may reflect a general, temporary problem, such as another service being unavailable.\n\n"
-            + f"Details:\n\n"
-            + f"""{e.__class__.__name__}: {e.message if hasattr(e, "message") else ""}\n\n{e}\n\n"""
-=======
             f"\nTask halted by exception at Data Normalization Error Service " +
             f"Resource ID: {error_service_resource_id} Issue ID: {error_service_issue_id} " +
             f"while processing {input_fhir_resource} for organization: {organization_id}\n" +
             f"Exception may reflect a general, temporary problem, such as another service being unavailable.\n\n" +
             message_exception_summary(e)
->>>>>>> 4e972a58
         )
         # A full stack trace is necessary to pinpoint issues triggered by frequently used constructs like terminologies
         traceback.print_exception(*sys.exc_info())
@@ -1334,21 +1325,7 @@
     # Per our usual practice, open a DatabaseHandler, that database calls within load_concepts_from_errors will re-use
     conn = get_db()
 
-<<<<<<< HEAD
-    # todo: clean out altogether, when temporary error load task is not needed
-    # comment out the next 5 lines for merges and normal use; uncomment when running the temporary error load task
-    try:
-        load_concepts_from_errors(commit_changes=True)
-        conn.commit()
-    except Exception:
-        conn.rollback()
-
-    # uncomment the next 2 commands for merges and normal use; comment out when running the temporary error load task
-    # load_concepts_from_errors(commit_changes=False)
-    # conn.rollback()
-    #
-    # conn.close()
-=======
+
     # COMMENT the line below, for merge and normal use; uncomment when running the temporary error load task
     # load_concepts_from_errors(commit_changes=True)
 
@@ -1357,4 +1334,3 @@
 
     # load_concepts_from_errors ran rollback() and commit() where and as needed; now ask the DatabaseHandler to close()
     conn.close()
->>>>>>> 4e972a58
