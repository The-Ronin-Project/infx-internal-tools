import datetime
import json
from uuid import UUID
from typing import Dict, Tuple, List, Optional
from enum import Enum
from dataclasses import dataclass
<<<<<<< HEAD
from functools import lru_cache
=======
>>>>>>> c6207a47
import warnings

from decouple import config
import requests

from app.models.models import Organization
from app.models.codes import Code
from app.terminologies.models import Terminology
from app.models.data_ingestion_registry import DataNormalizationRegistry
from app.concept_maps.models import ConceptMapVersion, ConceptMap
from app.value_sets.models import ValueSet, ValueSetVersion

DATA_NORMALIZATION_ERROR_SERVICE_BASE_URL = config(
    "DATA_NORMALIZATION_ERROR_SERVICE_BASE_URL", default=""
)
DATA_NORMALIZATION_ERROR_SERVICE_CLIENT_ID = config(
    "DATA_NORMALIZATION_ERROR_SERVICE_CLIENT_ID", default=""
)
DATA_NORMALIZATION_ERROR_SERVICE_CLIENT_SECRET = config(
    "DATA_NORMALIZATION_ERROR_SERVICE_CLIENT_SECRET", default=""
)
DATA_NORMALIZATION_ERROR_SERVICE_AUDIENCE = config(
    "DATA_NORMALIZATION_ERROR_SERVICE_AUDIENCE", default=""
)
DATA_NORMALIZATION_ERROR_SERVICE_AUTH_URL = config(
    "DATA_NORMALIZATION_ERROR_SERVICE_AUTH_URL", default=""
)


def convert_string_to_datetime_or_none(input_string):
    if input_string is None:
        return None
    else:
        try:
            return datetime.datetime.strptime(input_string, "%Y-%m-%dT%H:%M:%S.%fZ")
        except ValueError:
            return datetime.datetime.strptime(input_string, "%Y-%m-%dT%H:%M:%SZ")


# Function to use the token to access the API
def make_get_request(token, base_url, api_url, params={}):
    headers = {"Authorization": f"Bearer {token}", "content-type": "application/json"}
    response = requests.get(base_url + api_url, headers=headers, params=params)
    return response.json()


class ResourceType(Enum):
    OBSERVATION = "Observation"
    CONDITION = "Condition"
    MEDICATION = "Medication"
    LOCATION = "Location"
    PATIENT = "Patient"
    APPOINTMENT = "Appointment"
    TELECOM_USE = "Practitioner.telecom.use"  # Only in for testing until we have a real data type live


@dataclass
class ErrorServiceResource:
    """
    We'll fill this out later...
    """

    id: UUID
    organization: Organization
    resource_type: ResourceType
    resource: str
    status: str
    severity: str
    create_dt_tm: datetime.datetime
    update_dt_tm: Optional[datetime.datetime]
    reprocess_dt_tm: Optional[datetime.datetime]
    reprocessed_by: Optional[str]
    token: Optional[str]

    def __post_init__(self):
        self.issues = []
        if self.token is None:
            self.token = get_token()

    @classmethod
    def deserialize(cls, resource_data, token=None):
        organization = Organization(resource_data.get("organization_id"))

        resource_type = None
        for resource_type_option in ResourceType:
            if resource_type_option.value == resource_data.get("resource_type"):
                resource_type = resource_type_option
                break

        return cls(
            id=UUID(resource_data.get("id")),
            organization=organization,
            resource_type=resource_type,
            resource=resource_data.get("resource"),
            status=resource_data.get("status"),
            severity=resource_data.get("severity"),
            create_dt_tm=convert_string_to_datetime_or_none(
                resource_data.get("create_dt_tm")
            ),
            update_dt_tm=convert_string_to_datetime_or_none(
                resource_data.get("update_dt_tm")
            ),
            reprocess_dt_tm=convert_string_to_datetime_or_none(
                resource_data.get("reprocess_dt_tm")
            ),
            reprocessed_by=resource_data.get("reprocessed_by"),
            token=token,
        )

    def load_issues(self):
        # Call the endpoint
        get_issues_for_resource = make_get_request(
            token=self.token,
            base_url=f"{DATA_NORMALIZATION_ERROR_SERVICE_BASE_URL}",
            api_url=f"/resources/{self.id}/issues",
            params={},
        )

        # Instantiate ErrorServiceIssue
        for issue_data in get_issues_for_resource:
            issue = ErrorServiceIssue.deserialize(issue_data)
            self.issues.append(issue)

    def filter_issues_by_type(self, issue_type="NOV_CONMAP_LOOKUP"):
        filtered_issues = []
        for issue in self.issues:
            if issue.type == issue_type:
                filtered_issues.append(issue)
        return filtered_issues


@dataclass
class ErrorServiceIssue:
    """
    To be filled
    """

    id: UUID
    severity: str
    type: str
    description: str
    status: str
    create_dt_tm: datetime.datetime
    location: str
    update_dt_tm: Optional[datetime.datetime]
    metadata: Optional[str]

    @classmethod
    def deserialize(cls, issue_data):
        return cls(
            id=UUID(issue_data.get("id")),
            severity=issue_data.get("severity"),
            type=issue_data.get("type"),
            description=issue_data.get("description"),
            status=issue_data.get("status"),
            create_dt_tm=convert_string_to_datetime_or_none(
                issue_data.get("create_dt_tm")
            ),
            location=issue_data.get("location"),
            update_dt_tm=convert_string_to_datetime_or_none(
                issue_data.get("update_dt_tm")
            ),
            metadata=issue_data.get("metadata"),
        )


def get_token():
    url = DATA_NORMALIZATION_ERROR_SERVICE_AUTH_URL
    payload = {
        "client_id": DATA_NORMALIZATION_ERROR_SERVICE_CLIENT_ID,
        "client_secret": DATA_NORMALIZATION_ERROR_SERVICE_CLIENT_SECRET,
        "audience": DATA_NORMALIZATION_ERROR_SERVICE_AUDIENCE,
        "grant_type": "client_credentials",
    }
    headers = {"content-type": "application/json"}
    response = requests.post(url, data=json.dumps(payload), headers=headers)
    token = json.loads(response.text)
    return token["access_token"]


def load_concepts_from_errors() -> Dict[Tuple[Organization, ResourceType], List[Code]]:
    """
    Loads and processes a list of errors to extract specific concepts from them.
    Save these new concepts back to the correct custom terminology.

    This function parses each error and identifies the relevant concepts. These concepts are
    then grouped by the originating organization and the type of resource they belong to. The
    results are returned as a dictionary, where each key is a tuple of an organization and a
    resource type, and each value is a list of concepts associated with that key.

    Returns:
        Dict[Tuple[Organization, ResourceType], List[Code]]: A dictionary mapping tuples of
        organization and resource type to lists of concepts extracted from the errors.
    """
    # {{validation_url}}/resources?order=ASC&limit=25&issue_type=NOV_CONMAP_LOOKUP
    # 1. query to get all resources that have failed
    token = get_token()

    # Loop through all available errors and retrieve a complete set
    resources_with_errors = []
    PAGE_SIZE = 250
    rest_api_params = {
        "order": "ASC",
        "limit": PAGE_SIZE,
        "issue_type": "NOV_CONMAP_LOOKUP",
    }
    while True:
        response = make_get_request(
            token=token,
            base_url=DATA_NORMALIZATION_ERROR_SERVICE_BASE_URL,
            api_url="/resources",
            params=rest_api_params,
        )
        resources_with_errors.extend(response)

        length_of_response = len(response)
        # print(length_of_response)

        if length_of_response < PAGE_SIZE:
            break

        else:
            last_uuid = response[-1].get("id")
            rest_api_params["after"] = last_uuid

    resources = []
    for resource_data in resources_with_errors:
        # organization = Organization(resource_data.get("organization_id"))

        resource = ErrorServiceResource.deserialize(resource_data, token=token)
        # resource = ErrorServiceResource(
        #     id=UUID(resource_data.get("id")),
        #     organization=organization,
        #     resource_type=resource_type,
        #     resource=resource_data.get("resource"),
        #     status=resource_data.get("status"),
        #     severity=resource_data.get("severity"),
        #     create_dt_tm=convert_string_to_datetime_or_none(
        #         resource_data.get("create_dt_tm")
        #     ),
        #     update_dt_tm=convert_string_to_datetime_or_none(
        #         resource_data.get("update_dt_tm")
        #     ),
        #     reprocess_dt_tm=convert_string_to_datetime_or_none(
        #         resource_data.get("reprocess_dt_tm")
        #     ),
        #     reprocessed_by=resource_data.get("reprocessed_by"),
        #     token=token,
        # )

        # resource.load_issues()
        resources.append(resource)

    # For some resource types (ex. Location, Appointment), we need to read the issue to know where in the
    # resource the failure occured. However, as we are initially implementing for Condition, where the failure
    # will be in coding.code, we can skip this step

    # 3. Lookup where in the resource the failure is (skipping for now) todo: do this

    # 4. look inside the raw resource json and pull out the relevant codes that need to be mapped

    # Key: terminology_version_uuid, Value: list containing the codes to load to that terminology
    new_codes_to_load_by_terminology = {}

    for error_service_resource in resources:

        # For a given resource type, identify the actual coding which needs to make it into the concept map
        if error_service_resource.resource_type in (
            ResourceType.CONDITION,
            ResourceType.OBSERVATION,
        ):
            raw_resource = json.loads(error_service_resource.resource)
            raw_coding = raw_resource["code"]
            error_service_resource.load_issues()
        else:
            warnings.warn(
                f"Support for the {error_service_resource.resource_type} resource type has not been implemented"
            )
            continue

        # Lookup the concept map version used to normalize this type of resource
        # So that we can then identify the correct terminology to load the new coding to

        # The data element where validation is failed is stored in the 'location' on the issue
        # We need to filter the issues to just the NOV_CONMAP_LOOKUP issues and get the location
        nov_conmap_issues = error_service_resource.filter_issues_by_type('NOV_CONMAP_LOOKUP')
        locations = [issue.location for issue in nov_conmap_issues]
        locations = list(set(locations))
        if len(locations) > 1:
            warnings.warn("Resource has more than one issue of type NOV_CONMAP_LOOKUP; cannot extract just one location")
            continue # Skip the rest of this one and move on
        if not locations:
            warnings.warn("Resource has no locations")
            continue
        data_element = locations[0]

        concept_map_version_for_normalization = (
            lookup_concept_map_version_for_data_element(
                data_element=data_element,
                organization=error_service_resource.organization,
            )
        )

        # Inside the concept map version, we'll extract the source value set
        source_value_set_uuid = (
            concept_map_version_for_normalization.concept_map.source_value_set_uuid
        )
        most_recent_active_source_value_set_version = (
            ValueSet.load_most_recent_active_version(source_value_set_uuid)
        )
        most_recent_active_source_value_set_version.expand()

        # Identify the terminology inside the source value set
        terminologies_in_source_value_set = (
            most_recent_active_source_value_set_version.lookup_terminologies_in_value_set_version()
        )

        if len(terminologies_in_source_value_set) > 1:
            raise Exception(
                "There should only be a single source terminology for a concept map used in data normalization"
            )

        current_terminology_version = terminologies_in_source_value_set[0]

        # The custom terminology may have already passed its effective end date, so we might need to create a new version
        terminology_to_load_to = (
            current_terminology_version.version_to_load_new_content_to()
        )

        new_code = Code(
            code=raw_coding,
            display=raw_coding.get("text"),
            system=None,
            version=None,
            terminology_version_uuid=terminology_to_load_to.uuid,
        )

        if terminology_to_load_to.uuid in new_codes_to_load_by_terminology:
            new_codes_to_load_by_terminology[terminology_to_load_to.uuid].append(
                new_code
            )
        else:
            new_codes_to_load_by_terminology[terminology_to_load_to.uuid] = [new_code]

    print(new_codes_to_load_by_terminology)

    # # Unpack the data structure we created earlier and load the codes to their respective terminologies
    # for terminology_version_uuid, code_list in new_codes_to_load_by_terminology.items():
    #     terminology = Terminology.load(terminology_version_uuid)
    #     terminology.load_new_codes_to_terminology(code_list)


<<<<<<< HEAD
@lru_cache
=======
>>>>>>> c6207a47
def lookup_concept_map_version_for_data_element(
    data_element: str, organization: Organization
) -> "ConceptMapVersion":
    """
    Returns the specific ConceptMapVersion currently in use for normalizing data with the specified resource_type and organization
    :param data_element:
    :param organization:
    :return:
    """
    # Load the data normalization registry
    registry = DataNormalizationRegistry()
    registry.load_entries()

    # Filter based on resource type
    filtered_registry = [
        registry_entry
        for registry_entry in registry.entries
        if registry_entry.data_element == data_element
    ]

    # First, we will check to see if there's an organization-specific entry to use
    # If not, we will fall back to checking for a tenant-agnostic entry
    concept_map_version = None

    organization_specific = [
        registry_entry
        for registry_entry in filtered_registry
        if registry_entry.tenant_id == organization.id
    ]
    if len(organization_specific) > 0:
        concept_map_version = organization_specific[
            0
        ].concept_map.most_recent_active_version

    # if concept_map_version is no longer none then we can skip the tenant_agnostic portion
    if concept_map_version is None:
        # Falling back to check for tenant agnostic entry
        tenant_agnostic = [
            registry_entry
            for registry_entry in filtered_registry
            if registry_entry.tenant_id is None
        ]
        if len(tenant_agnostic) > 0:
            concept_map_version = tenant_agnostic[
                0
            ].concept_map.most_recent_active_version

    # If nothing is found, raise an appropriate error
    if concept_map_version is None:
        raise Exception("No appropriate registry entry found")

    return concept_map_version


def get_outstanding_errors(
    registry: DataNormalizationRegistry = None,
) -> List[Dict]:
    if registry is None:
        registry = DataNormalizationRegistry()
        registry.load_entries()

    outstanding_errors = []
    for registry_item in registry.entries:
        if registry_item.registry_entry_type == "concept_map":
            # Load the most recent concept map version (not just the most recent active)
            concept_map = registry_item.concept_map
            concept_map_version = concept_map.get_most_recent_version(active_only=False)

            # Identify the source terminology
            if concept_map_version.source_value_set_version_uuid is not None:
                value_set_version = ValueSetVersion.load(
                    concept_map_version.source_value_set_version_uuid
                )

                terminologies_in_value_set_version = (
                    value_set_version.lookup_terminologies_in_value_set_version()
                )
                if terminologies_in_value_set_version:
                    source_terminology = terminologies_in_value_set_version[0]
                    source_terminology = source_terminology.load_latest_version()

                    # Grab the first item from the list

                    # Write a SQL query to identify all codes in custom_terminology.code
                    # with a created_date for the code that is more recent than
                    # the created_date of the underlying source terminology
                    recent_codes = source_terminology.get_recent_codes(
                        concept_map_version.created_date
                    )

                    outstanding_errors.append(
                        {
                            "concept_map_uuid": registry_item.concept_map.uuid,
                            "concept_map_title": registry_item.concept_map.title,
                            "number_of_outstanding_codes": len(recent_codes),
                        }
                    )
    return outstanding_errors


if __name__ == "__main__":
    load_concepts_from_errors()<|MERGE_RESOLUTION|>--- conflicted
+++ resolved
@@ -4,10 +4,7 @@
 from typing import Dict, Tuple, List, Optional
 from enum import Enum
 from dataclasses import dataclass
-<<<<<<< HEAD
 from functools import lru_cache
-=======
->>>>>>> c6207a47
 import warnings
 
 from decouple import config
@@ -235,30 +232,34 @@
 
     resources = []
     for resource_data in resources_with_errors:
-        # organization = Organization(resource_data.get("organization_id"))
-
-        resource = ErrorServiceResource.deserialize(resource_data, token=token)
-        # resource = ErrorServiceResource(
-        #     id=UUID(resource_data.get("id")),
-        #     organization=organization,
-        #     resource_type=resource_type,
-        #     resource=resource_data.get("resource"),
-        #     status=resource_data.get("status"),
-        #     severity=resource_data.get("severity"),
-        #     create_dt_tm=convert_string_to_datetime_or_none(
-        #         resource_data.get("create_dt_tm")
-        #     ),
-        #     update_dt_tm=convert_string_to_datetime_or_none(
-        #         resource_data.get("update_dt_tm")
-        #     ),
-        #     reprocess_dt_tm=convert_string_to_datetime_or_none(
-        #         resource_data.get("reprocess_dt_tm")
-        #     ),
-        #     reprocessed_by=resource_data.get("reprocessed_by"),
-        #     token=token,
-        # )
-
-        # resource.load_issues()
+        organization = Organization(resource_data.get("organization_id"))
+
+        resource_type = None
+        for resource_type_option in ResourceType:
+            if resource_type_option.value == resource_data.get("resource_type"):
+                resource_type = resource_type_option
+                break
+
+        resource = ErrorServiceResource(
+            id=UUID(resource_data.get("id")),
+            organization=organization,
+            resource_type=resource_type,
+            resource=resource_data.get("resource"),
+            status=resource_data.get("status"),
+            severity=resource_data.get("severity"),
+            create_dt_tm=convert_string_to_datetime_or_none(
+                resource_data.get("create_dt_tm")
+            ),
+            update_dt_tm=convert_string_to_datetime_or_none(
+                resource_data.get("update_dt_tm")
+            ),
+            reprocess_dt_tm=convert_string_to_datetime_or_none(
+                resource_data.get("reprocess_dt_tm")
+            ),
+            reprocessed_by=resource_data.get("reprocessed_by"),
+            token=token,
+        )
+        resource.load_issues()
         resources.append(resource)
 
     # For some resource types (ex. Location, Appointment), we need to read the issue to know where in the
@@ -360,10 +361,7 @@
     #     terminology.load_new_codes_to_terminology(code_list)
 
 
-<<<<<<< HEAD
 @lru_cache
-=======
->>>>>>> c6207a47
 def lookup_concept_map_version_for_data_element(
     data_element: str, organization: Organization
 ) -> "ConceptMapVersion":
