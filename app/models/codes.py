import datetime
import uuid
import json
import logging
from dataclasses import dataclass
from typing import List, Union, Optional
from enum import Enum

from sqlalchemy import text

import app.terminologies.models
from app.database import get_db
from app.errors import BadRequestWithCode


class RoninCodeSchemas(Enum):
    code = "code"
    codeable_concept = "http://projectronin.io/fhir/StructureDefinition/ronin-conceptMapSourceCodeableConcept"


@dataclass
class FHIRCoding:
    """
    This class represents a Coding in FHIR/RCDM.
    This class should directly hold data; it should NOT access our database
    or have to be aware of our database schema.

    This should only be used within FHIRCodeableConcept and NOT as a standalone.
    """
    code: Optional[str]
    display: Optional[str]
    system: Optional[str]
    version: Optional[str]

    @classmethod
    def deserialize(cls, json_input_raw) -> 'FHIRCoding':
        if type(json_input_raw) == str:
            json_input = json.loads(json_input_raw)
        elif type(json_input_raw) == dict:
            json_input = json_input_raw
        else:
            raise NotImplementedError(f"FHIRCoding.deserialize not implemented for input type: {type(json_input_raw)}")

        instance = cls(
            code=json_input.get('code'),
            display=json_input.get('display'),
            system=json_input.get('system'),
            version=json_input.get('version')
        )

        # See if any unrecognized keys were present in the initial JSON
        expected_keys = {"code", "display", "system", "version", "userSelected"}
        unrecognized_keys = set(json_input.keys()) - expected_keys
        if unrecognized_keys:
            raise ValueError(f"Unrecognized keys in JSON input for FHIRCoding.deserialize: {unrecognized_keys}")

        return instance

    def serialize(self):
        """
        Only return attributes which are not None so that whatever we de-serialized
        gets serialized the same way without adding other attributes.
        """
        serialized = {}
        if self.code:
            serialized["code"] = self.code
        if self.display:
            serialized["display"] = self.display
        if self.system:
            serialized["system"] = self.system
        if self.version:
            serialized["version"] = self.version
        return serialized


@dataclass
class FHIRCodeableConcept:
    """
    This class represents a CodeableConcept in FHIR/RCDM.
    This class should directly hold data; it should NOT access our database
    or have to be aware of our database schema.
    """
    coding: List[FHIRCoding]
    text: str

    @classmethod
    def deserialize(cls, json_input_raw) -> 'FHIRCodeableConcept':
        if type(json_input_raw) == str:
            json_input = json.loads(json_input_raw)
        elif type(json_input_raw) == dict:
            json_input = json_input_raw
        else:
            raise NotImplementedError(f"FHIRCodeableConcept.deserialize not implemented for input type: {type(json_input_raw)}")

        fhir_text = json_input.get('text')
        coding_array = json_input.get('coding')

        instance = cls(
            coding=[FHIRCoding.deserialize(coding) for coding in coding_array],
            text=fhir_text
        )

        # See if any unrecognized keys were present in the initial JSON
        expected_keys = {"coding", "text"}
        unrecognized_keys = set(json_input.keys()) - expected_keys
        if unrecognized_keys:
            raise ValueError(f"Unrecognized keys in JSON input for FHIRCoding.deserialize: {unrecognized_keys}")

        return instance

    def serialize(self):
        serialized = {}
        if self.text:
            serialized["text"] = self.text
        if self.coding:
            serialized["coding"] = [coding.serialize() for coding in self.coding]
        return serialized



class Code:
    """
    This class represents a code object used for encoding and maintaining information about a specific
    concept or term within a coding system or terminology. While previously, it was analagous to a FHIR Coding,
    this class is now intended to support both Coding (code, display, system, version) and entire
    CodeableConcepts (or RCDM SourceCodeableConcept). It provides a way to manage various
    attributes related to the code and the coding system it belongs to.

    Attributes:
    system (str): The identifier of the coding system that the code is a part of.
    version (str): The version of the coding system.
    code (str): The code representing the specific concept or term.
    display (str): The human-readable display text for the code.
    additional_data (dict, optional): Any additional data associated with the code.
    uuid (str, optional): The unique identifier for the code.
    system_name (str, optional): The name of the coding system.
    terminology_version (str, optional): The identifier of the specific terminology version the code belongs to.
    terminology_version_uuid (str, optional): The unique identifier for the terminology version.

    Methods:
    init: Initializes a new instance of the Code class and sets its attributes.
    """

    def __init__(
        self,
        system,
        version,
        code,
        display,
        additional_data=None,
<<<<<<< HEAD
        uuid=None,
        system_name=None,
        terminology_version: "app.terminologies.models.Terminology" = None,
=======
        terminology_version: 'app.terminologies.models.Terminology' = None,
>>>>>>> 318ad4a7
        terminology_version_uuid=None,
        depends_on_property: str = None,
        depends_on_system: str = None,
        depends_on_value: str = None,
        depends_on_display: str = None,
        custom_terminology_code_uuid: Optional[uuid.UUID] = None,
        fhir_terminology_code_uuid: Optional[uuid.UUID] = None,
        code_object: FHIRCodeableConcept = None,
        code_schema: RoninCodeSchemas = RoninCodeSchemas.code,
        from_custom_terminology: Optional[bool] = None,
        from_fhir_terminology: Optional[bool] = None,
        saved_to_db: bool = True,
    ):
        """
        Initializes a new instance of the Code class with specified attributes for managing codes
        within a coding system or terminology. This method sets up a flexible structure that can represent
        not just a single coding (with attributes like code, display, system, and version) but also more
        complex structures such as CodeableConcepts. It is capable of handling codes from custom terminologies,
        FHIR terminologies, and standard terminologies.

        ------

        To properly initialize a Code instance, one must provide identification for the coding system:
        - By specifying both `system` and `version` for known coding systems. MUST be registered in public.terminology_versions table.
        - By providing a `terminology_version_uuid` directly if the version's unique identifier is known.
        - By supplying a `terminology_version` object that represents the specific version of the terminology in use.

        This ensures that each code is accurately linked to its terminology version.

        ------

        This constructor enforces the requirement
        that a code_object must be supplied if the code_schema indicates a CodeableConcept. Conversely, if the code_schema
        indicates a simple code, then code and display must be supplied, and code_object must not be supplied or should be None.

        Note that RoninCodeSchema.codeable_concept is only supported for custom terminologies, which must provide a custom_terminology_uuid.

        - If code_schema is RoninCodeSchemas.codeable_concept, a code_object must be provided, and code and display parameters should not be set (or should be None).
        - If code_schema is RoninCodeSchemas.code, code and display parameters must be provided, and code_object must be None.

        This ensures that the Code instance is correctly initialized according to the specified schema, either as a simple code or a more complex CodeableConcept.

        ------

        Parameters:
        - system (str): The identifier of the coding system the code belongs to. This is a FHIR URI, but named systems for backwards compatibility.
        - version (str): The version of the coding system.
        - code (str): The code representing the specific concept or term.
        - display (str): The human-readable display text for the code.
        - additional_data (dict, optional): Any additional data associated with the code.
        - terminology_version ('app.terminologies.models.Terminology', optional): The specific terminology version instance the code belongs to.
        - terminology_version_uuid (str, optional): The unique identifier for the terminology version.
        - depends_on_property (str, optional):
        - depends_on_system (str, optional):
        - depends_on_value (str, optional):
        - depends_on_display (str, optional):
        - custom_terminology_code_uuid (uuid.UUID, optional): The UUID for this code in the custom terminology table.
        - fhir_terminology_code_uuid (uuid.UUID, optional): The UUID for this code in FHIR terminology table.
        - code_object (FHIRCodeableConcept, optional): An instance of FHIR CodeableConcept.
        - code_schema (RoninCodeSchemas, optional): Schema indicating whether this code is a simple code or a codeable concept.
        - from_custom_terminology (bool, optional): Indicates if this code originates from a custom terminology.
        - from_fhir_terminology (bool, optional): Indicates if this code originates from a FHIR terminology.

        Raises:
        - Raises ValueError if the conditions for usage (see above) are not met, ensuring proper usage of the constructor.
        """
        # Validate code_schema against provided parameters
        if code_schema == RoninCodeSchemas.codeable_concept:
            if not code_object or code or display:
                raise ValueError(
                    "For CodeableConcept schema, code_object must be provided, and code and display must be None or not set."
                )
        elif code_schema == RoninCodeSchemas.code:
            if code_object or not code or not display:
                raise ValueError(
                    "For code schema, code and display must be provided, and code_object must be None or not set.")

        self._code = code
        self._display = display

        self.code_object = code_object
        self.code_schema = code_schema

        # `custom_terminology_code_uuid` is a specifically assigned uuid for this code
        # it serves as the primary key in the custom_terminologies.code table
        # Only applies if this Code represents something loaded from the custom_terminologies.code table
        self.custom_terminology_code_uuid = custom_terminology_code_uuid

        # Only applies if loaded from the fhir terminologies system
        self.fhir_terminology_code_uuid = fhir_terminology_code_uuid

        # Set up self.terminology_version
        if terminology_version is None and terminology_version_uuid is None:
            if system is None or version is None:
                raise ValueError(
                    "Either terminology_version, terminology_version_uuid, or system AND version must be provided to instantiate Code"
                )
            else:
                self.terminology_version = app.terminologies.models.Terminology.load_by_fhir_uri_and_version_from_cache(
                    fhir_uri=system,
                    version=version
                )

        if terminology_version is not None:
            if type(terminology_version) != app.terminologies.models.Terminology:
                raise ValueError(
                    "terminology_version parameter must be instance of app.terminologies.models.Terminology or None"
                )
            self.terminology_version: app.terminologies.models.Terminology = terminology_version
        else:
            self.terminology_version = None

        if terminology_version_uuid is not None:
            self.terminology_version = app.terminologies.models.Terminology.load_from_cache(terminology_version_uuid)

        if from_custom_terminology is None and from_fhir_terminology is None:
            # If these weren't explicitly provided, we can still look them up
            from_custom_terminology = self.terminology_version.is_custom_terminology
            from_fhir_terminology = self.terminology_version.fhir_terminology

        # Designate as custom terminology code or FHIR terminology code if applicable
        self.from_custom_terminology = from_custom_terminology
        self.from_fhir_terminology = from_fhir_terminology

        # Validate inputs for custom terminology requirements
        if code_schema == RoninCodeSchemas.codeable_concept:
            if self.from_custom_terminology is None or self.from_custom_terminology is False:
                raise ValueError("Codeable concepts are only supported in custom terminologies")
        if from_custom_terminology and custom_terminology_code_uuid is None:
            raise ValueError(
                "If initializing from a custom terminology, the custom_terminology_uuid must be provided")

        # Other set up
        self.additional_data = additional_data

        self.depends_on_property = depends_on_property
        self.depends_on_system = depends_on_system
        self.depends_on_value = depends_on_value
        self.depends_on_display = depends_on_display

        self._saved_to_db = saved_to_db

    @classmethod
    def new_code(
            cls,
            code,
            display,
            system: Optional[str] = None,
            version: Optional[str] = None,
            additional_data=None,
            terminology_version: 'app.terminologies.models.Terminology' = None,
            terminology_version_uuid=None,
            depends_on_property: str = None,
            depends_on_system: str = None,
            depends_on_value: str = None,
            depends_on_display: str = None,
        ):
        """
        Instantiates a new code (not loaded from database).
        Be sure to call save() on it.
        """
        return cls(
            system=system,
            version=version,
            code=code,
            display=display,
            additional_data=additional_data,
            terminology_version=terminology_version,
            terminology_version_uuid=terminology_version_uuid,
            depends_on_property=depends_on_property,
            depends_on_system=depends_on_system,
            depends_on_value=depends_on_value,
            depends_on_display=depends_on_display,
            custom_terminology_code_uuid=uuid.uuid4(),
            code_schema=RoninCodeSchemas.code,
            from_custom_terminology=True,
            from_fhir_terminology=False,
            saved_to_db=False,
        )

    @classmethod
    def new_codeable_concept(
            cls,
            code_object: FHIRCodeableConcept,
            custom_terminology_code_uuid: Optional[uuid.UUID] = None,
            additional_data=None,
            terminology_version: 'app.terminologies.models.Terminology' = None,
            terminology_version_uuid=None,
            system: Optional[str] = None,
            version: Optional[str] = None,
            depends_on_property: str = None,
            depends_on_system: str = None,
            depends_on_value: str = None,
            depends_on_display: str = None,
    ):
        custom_terminology_code_uuid = custom_terminology_code_uuid
        if custom_terminology_code_uuid is None:
            custom_terminology_code_uuid = uuid.uuid4()

        return cls(
                system=system,
                version=version,
                code=None,
                display=None,
                additional_data=additional_data,
                terminology_version=terminology_version,
                terminology_version_uuid=terminology_version_uuid,
                depends_on_property=depends_on_property,
                depends_on_system=depends_on_system,
                depends_on_value=depends_on_value,
                depends_on_display=depends_on_display,
                custom_terminology_code_uuid=custom_terminology_code_uuid,
                fhir_terminology_code_uuid=None,
                code_object=code_object,
                code_schema=RoninCodeSchemas.codeable_concept,
                from_custom_terminology=True,
                from_fhir_terminology=False,
                saved_to_db=False,
        )

    @property
    def uuid(self):
        if self.from_custom_terminology is True:
            return self.custom_terminology_code_uuid
        elif self.from_fhir_terminology is True:
            return self.fhir_terminology_code_uuid
        else:
            raise NotImplementedError(
                "No uuid for Code objects that are not declared as from a custom terminology or fhir terminology"
            )

    @property
    def code(self):
        if self.code_schema == RoninCodeSchemas.codeable_concept:
            return self.code_object
        return self._code

    @property
    def display(self):
        if self.code_schema == RoninCodeSchemas.codeable_concept:
            return self.code_object.text
        return self._display

    @property
    def system(self):
        # For legacy compatibility
        return self.terminology_version.fhir_uri

    @property
    def version(self):
        # For legacy compatibility
        return self.terminology_version.version

    @property
    def terminology_version_uuid(self):
        return self.terminology_version.uuid

    def __repr__(self, include_additional_data=True):
        """
        This method returns a human-readable representation of the Code instance. It overrides the default representation method for the Code class.

        Returns:
        str: A string representation of the Code instance in the format "Code(code, display, system, version, depends_on_property, depends_on_system, depends_on_value, depends_on_display)".

        Usage:
        To get the string representation of a Code instance, use the following syntax:
        repr_string = repr(code)
        """
        repr_string = f"Code({self.code}, {self.display}, {self.system}, {self.version}"
        depends_on_parts = []

        if self.depends_on_property:
            depends_on_parts.append(f"depends_on_property={self.depends_on_property}")
        if self.depends_on_system:
            depends_on_parts.append(f"depends_on_system={self.depends_on_system}")
        if self.depends_on_value:
            depends_on_parts.append(f"depends_on_value={self.depends_on_value}")
        if self.depends_on_display:
            depends_on_parts.append(f"depends_on_display={self.depends_on_display}")

        if depends_on_parts:
            repr_string += ", " + ", ".join(depends_on_parts)

        if include_additional_data:
            repr_string += f", additional_data={self.additional_data}"

        return repr_string + ")"

    def __hash__(self) -> int:  # todo: make it very clear why this is different from code_id and if it should be
        """
        This method computes a hash value for the Code instance based on its string representation. It overrides the default hash method for the Code class.

        Returns:
        int: A hash value computed from the string representation of the Code instance.

        Usage:
        To compute the hash value of a Code instance, use the following syntax:
        code_hash = hash(code)
        """
        return hash(self.__repr__(include_additional_data=False))

    def __eq__(self, other: object) -> bool:
        """
        This method checks if two Code instances are equal by comparing their code, display, system, version and the 'depends on' attributes. It overrides the default equality operator for the Code class.

        Args:
        other (object): The other object to compare with the current instance.

        Returns:
        bool: True if the two Code instances have the same code, display, system, version and 'depends on' attributes, otherwise False.

        Usage:
        To compare two Code instances for equality, use the following syntax:
        are_equal = code1 == code2
        """
        if isinstance(other, Code):
            return (
                (self.code == other.code)
                and (self.display == other.display)
                and (self.system == other.system)
                and (self.version == other.version)
                and (self.depends_on_property == other.depends_on_property)
                and (self.depends_on_system == other.depends_on_system)
                and (self.depends_on_value == other.depends_on_value)
                and (self.depends_on_display == other.depends_on_display)
            )
        return False

<<<<<<< HEAD
    @staticmethod
    def create_code_or_codeable_concept(data: dict):
        """
        Helper method to instantiate a Code or FHIRCodeableConcept object based on the code schema.
        """

        if data.code_schema == RoninCodeSchemas.code:
            # Create a Code object
            return Code(
                system=data.get("system"),
                version=data.get("version"),
                code=data.get("code"),
                display=data.get("display"),
                additional_data=data.get("additional_data"),
                terminology_version=data.get("terminology_version"),
                depends_on_property=data.get("depends_on_property"),
                depends_on_system=data.get("depends_on_system"),
                depends_on_value=data.get("depends_on_value"),
                depends_on_display=data.get("depends_on_display"),
            )
        elif data.code_schema == RoninCodeSchemas.codeable_concept:
            # Create a FHIRCodeableConcept object
            codings = [
                FHIRCoding.deserialize(coding) for coding in data.get("coding", [])
            ]
            return FHIRCodeableConcept(coding=codings, text=data.get("text"))
=======
    # @classmethod
    # def save_many(
    #         cls,
    #         codes: List['app.models.codes.Code'],
    #         on_conflict_do_nothing: bool = False
    # ):
    #     # todo: implement as future optimization
    #     pass

    def generate_deduplicate_hash(self):
        return ""  # todo: obviously, change this for the hash

    def save(self,
             on_conflict_do_nothing: bool = False
             ):
        if self._saved_to_db is True:
            # todo: should this raise an exception or just return?
            raise Exception("Code object is already saved; cannot save again")

        conn = get_db()
        query_text = """
                        INSERT INTO custom_terminologies.code_poc 
                        (
                            uuid, 
                            old_uuid,
                            display, 
                            code_schema,
                            code_simple,
                            code_jsonb,
                            code_id,
                            terminology_version_uuid, 
                            additional_data, 
                            depends_on_display, 
                            depends_on_property, 
                            depends_on_system,
                            depends_on_value_schema,
                            depends_on_value_simple,
                            depends_on_value_jsonb 
                        )
                        VALUES 
                        (
                            :uuid,
                            :old_uuid, 
                            :display, 
                            :code_schema,
                            :code_simple,
                            :code_jsonb,
                            :code_id,
                            :terminology_version_uuid, 
                            :additional_data, 
                            :depends_on_display, 
                            :depends_on_property, 
                            :depends_on_system,
                            :depends_on_value_schema,
                            :depends_on_value_simple,
                            :depends_on_value_jsonb 
                        )
                    """
        if on_conflict_do_nothing:
            query_text += """ on conflict do nothing
                                """
        query_text += """ returning uuid"""

        code_schema_to_save = None
        code_simple = None
        code_jsonb = None

        if self.code_schema == RoninCodeSchemas.code:
            code_schema_to_save = RoninCodeSchemas.code.value
            code_simple = self.code
        elif self.code_schema == RoninCodeSchemas.codeable_concept:
            code_schema_to_save = RoninCodeSchemas.codeable_concept.value
            code_jsonb = json.dumps(self.code.serialize())
        else:
            raise NotImplementedError("Save only implemented for code and codeable concepts")

        try:
            custom_terminology_code_uuid = self.custom_terminology_code_uuid if self.custom_terminology_code_uuid is not None else uuid.uuid4()
            result = conn.execute(
                text(query_text),
                {
                    "uuid": custom_terminology_code_uuid,
                    "old_uuid": custom_terminology_code_uuid,
                    "display": self.display,
                    "code_schema": code_schema_to_save,
                    "code_simple": code_simple,
                    "code_jsonb": code_jsonb,
                    "code_id": self.generate_deduplicate_hash(),
                    "terminology_version_uuid": self.terminology_version_uuid,
                    "depends_on_display": self.depends_on_display if self.depends_on_display else "",
                    "depends_on_property": self.depends_on_property if self.depends_on_property else "",
                    "depends_on_system": self.depends_on_system if self.depends_on_system else "",
                    "depends_on_value_schema": None,
                    "depends_on_value_simple": None,
                    "depends_on_value_jsonb": None,
                    "additional_data": json.dumps(self.additional_data),
                },
            ).fetchall()
        except Exception as e:
            conn.rollback()
            raise e

        actually_inserted = True if len(result) > 0 else False
        if actually_inserted:
            self._saved_to_db = True

        return actually_inserted
>>>>>>> 318ad4a7

    @classmethod
    def load_from_custom_terminology(cls, code_uuid):
        """
        This class method is used to load a code object from a custom terminology using its unique identifier (UUID). It retrieves the code data from the database and initializes a new instance of the Code class with the fetched data.

        Args:
        code_uuid (str): The unique identifier (UUID) of the code to be loaded.

        Returns:
        Code: An instance of the Code class, initialized with the data fetched from the database.

        Usage:
        To load a code object from a custom terminology by its UUID, use the following syntax:
        code = Code.load_from_custom_terminology(code_uuid)
        """
        conn = get_db()
        code_data = conn.execute(
            text(
                """
                select code.uuid, code.code_schema, code.code_simple, code.code_jsonb, 
                code.depends_on_value_schema, code.depends_on_value_simple, code.depends_on_value_jsonb, 
                code.depends_on_display, code.depends_on_property, code.depends_on_system, code.display, 
                tv.fhir_uri as system_url, tv.version, tv.terminology as system_name, tv.uuid as terminology_version_uuid
                from custom_terminologies.code_poc as code
                join terminology_versions tv
                on code.terminology_version_uuid = tv.uuid
                where code.old_uuid=:code_uuid
                """  # todo: switch from old_uuid to uuid when appropriate
            ),
            {"code_uuid": code_uuid},
        ).first()

        code_schema_raw = code_data.code_schema
        code_schema = RoninCodeSchemas(code_schema_raw)
        code = None
        display = None

        code_object = None
        if code_schema == RoninCodeSchemas.codeable_concept:
            code_object = FHIRCodeableConcept.deserialize(code_data.code_jsonb)
        elif code_schema == RoninCodeSchemas.code:
            code = code_data.code_simple
            display = code_data.display

        return cls(
            system=code_data.system_url,
            version=code_data.version,
            code=code,
            display=display,
            terminology_version_uuid=code_data.terminology_version_uuid,
            custom_terminology_code_uuid=code_uuid,
            from_custom_terminology=True,
            depends_on_value=code_data.depends_on_value_simple,
            depends_on_display=code_data.depends_on_display,
            depends_on_property=code_data.depends_on_property,
            depends_on_system=code_data.depends_on_system,
            code_object=code_object,
            code_schema=code_schema,
            saved_to_db=True
        )

<<<<<<< HEAD
    def serialize(self, with_system_and_version=True, with_system_name=False):
=======
    def serialize(self, with_system_and_version=True):
        # todo: this will need to support multiple types (string, code, CodeableConcept)
>>>>>>> 318ad4a7
        """
        This method serializes the Code instance into a dictionary format, including the system, version, code, and display attributes. It provides options to include or exclude the system and version attributes and to include the system_name attribute.

        Args:
        with_system_and_version (bool, optional): Whether to include the system and version attributes in the serialized output. Defaults to True.

        Returns:
        dict: A dictionary containing the serialized attributes of the Code instance.

        Usage:
        To serialize a Code instance, use the following syntax:
        serialized_code = code.serialize(with_system_and_version=True, with_system_name=False)
        """

        serialized = {
            "system": self.system,
            "version": self.version,
            "code": self.code,
            "display": self.display,
        }

        if with_system_and_version is False:
            serialized.pop("system")
            serialized.pop("version")

        return serialized

    def add_examples_to_additional_data(
        self,
        unit=None,
        value=None,
        reference_range=None,
        value_quantity=None,
        value_boolean=None,
        value_string=None,
        value_date_time=None,
        value_codeable_concept=None,
    ):
        """
        When we're loading data from the error service to load into concept maps, we need to bring along some additional
        pieces of data which are useful context to help the mapper. These include unit, value, value[x], reference_range

        This method will store these in the additional_data
        """
        # todo: we should structure these and store them in their own dataclass, then serialize to additional_data
        if (
            unit is None
            and value is None
            and reference_range is None
            and value_quantity is None
            and value_boolean is None
            and value_string is None
            and value_date_time is None
            and value_codeable_concept is None
        ):
            return

        if self.additional_data is None:
            self.additional_data = {}

        self.add_example_to_additional_data("example_unit", unit)
        self.add_example_to_additional_data("example_value", value)
        self.add_example_to_additional_data("example_reference_range", reference_range)
        self.add_example_to_additional_data("example_value_quantity", value_quantity)
        self.add_example_to_additional_data("example_value_boolean", value_boolean)
        self.add_example_to_additional_data("example_value_string", value_string)
        self.add_example_to_additional_data("example_value_date_time", value_date_time)
<<<<<<< HEAD
        self.add_example_to_additional_data(
            "example_value_codeable_concept", value_codeable_concept
        )
=======
        self.add_example_to_additional_data("example_value_codeable_concept", value_codeable_concept)
>>>>>>> 318ad4a7

    def add_example_to_additional_data(self, key: str, example):
        """
        Per-example helper for add_examples_to_additional_data()
        """
        if example is not None:
            if key not in self.additional_data:
                self.additional_data[key] = []
            if isinstance(example, list):
                self.additional_data[key].extend(example)
            else:
                self.additional_data[key].append(example)

            json_list = []
            for x in self.additional_data[key]:
                if x is not None:
                    json_list.append(json.dumps(x))
            deduplicated_list = list(set(json_list))
            unjsoned_list = [json.loads(x) for x in deduplicated_list]
            self.additional_data[key] = unjsoned_list[:5]<|MERGE_RESOLUTION|>--- conflicted
+++ resolved
@@ -148,13 +148,7 @@
         code,
         display,
         additional_data=None,
-<<<<<<< HEAD
-        uuid=None,
-        system_name=None,
-        terminology_version: "app.terminologies.models.Terminology" = None,
-=======
         terminology_version: 'app.terminologies.models.Terminology' = None,
->>>>>>> 318ad4a7
         terminology_version_uuid=None,
         depends_on_property: str = None,
         depends_on_system: str = None,
@@ -483,7 +477,6 @@
             )
         return False
 
-<<<<<<< HEAD
     @staticmethod
     def create_code_or_codeable_concept(data: dict):
         """
@@ -510,7 +503,6 @@
                 FHIRCoding.deserialize(coding) for coding in data.get("coding", [])
             ]
             return FHIRCodeableConcept(coding=codings, text=data.get("text"))
-=======
     # @classmethod
     # def save_many(
     #         cls,
@@ -618,7 +610,6 @@
             self._saved_to_db = True
 
         return actually_inserted
->>>>>>> 318ad4a7
 
     @classmethod
     def load_from_custom_terminology(cls, code_uuid):
@@ -681,12 +672,8 @@
             saved_to_db=True
         )
 
-<<<<<<< HEAD
-    def serialize(self, with_system_and_version=True, with_system_name=False):
-=======
     def serialize(self, with_system_and_version=True):
         # todo: this will need to support multiple types (string, code, CodeableConcept)
->>>>>>> 318ad4a7
         """
         This method serializes the Code instance into a dictionary format, including the system, version, code, and display attributes. It provides options to include or exclude the system and version attributes and to include the system_name attribute.
 
@@ -754,13 +741,7 @@
         self.add_example_to_additional_data("example_value_boolean", value_boolean)
         self.add_example_to_additional_data("example_value_string", value_string)
         self.add_example_to_additional_data("example_value_date_time", value_date_time)
-<<<<<<< HEAD
-        self.add_example_to_additional_data(
-            "example_value_codeable_concept", value_codeable_concept
-        )
-=======
         self.add_example_to_additional_data("example_value_codeable_concept", value_codeable_concept)
->>>>>>> 318ad4a7
 
     def add_example_to_additional_data(self, key: str, example):
         """
