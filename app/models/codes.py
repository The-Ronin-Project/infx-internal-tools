--- conflicted
+++ resolved
@@ -3,18 +3,12 @@
 import json
 import logging
 from dataclasses import dataclass
-<<<<<<< HEAD
 from typing import List, Union, Optional
 from enum import Enum
 
-=======
-
-from app.database import get_db
->>>>>>> cc9c3e18
 from sqlalchemy import text
 
 import app.terminologies.models
-<<<<<<< HEAD
 from app.database import get_db
 from app.errors import BadRequestWithCode, NotFoundException
 
@@ -122,12 +116,26 @@
         if self.coding:
             serialized["coding"] = [coding.serialize() for coding in self.coding]
         return serialized
-=======
-from typing import List, Optional
-from uuid import UUID
-from app.errors import BadRequestWithCode
->>>>>>> cc9c3e18
-
+
+@dataclass
+class DependsOnData:
+    """
+    A simple data class to hold depends on data for a code or concept which needs to be mapped.
+    Values contribute to the dependsOn property of a sourceConcept in a mapping in a FHIR ConceptMap resource.
+    """
+    depends_on_property: Optional[str] = None
+    depends_on_system: Optional[str] = None
+    depends_on_value: Optional[str] = None  # This could be a string or serialized JSON of a FHIR element or resource
+    depends_on_display: Optional[str] = None
+
+
+@dataclass
+class AdditionalData:
+    """
+    A simple data class to hold additional data for a code or concept which needs to be mapped.
+    Internal use only, not part of FHIR or Ronin Common Data Model.
+    """
+    additional_data: dict = None
 
 
 class Code:
@@ -723,25 +731,4 @@
                     json_list.append(json.dumps(x))
             deduplicated_list = list(set(json_list))
             unjsoned_list = [json.loads(x) for x in deduplicated_list]
-            self.additional_data[key] = unjsoned_list[:5]
-
-
-@dataclass
-class DependsOnData:
-    """
-    A simple data class to hold depends on data for a code or concept which needs to be mapped.
-    Values contribute to the dependsOn property of a sourceConcept in a mapping in a FHIR ConceptMap resource.
-    """
-    depends_on_property: Optional[str] = None
-    depends_on_system: Optional[str] = None
-    depends_on_value: Optional[str] = None  # This could be a string or serialized JSON of a FHIR element or resource
-    depends_on_display: Optional[str] = None
-
-
-@dataclass
-class AdditionalData:
-    """
-    A simple data class to hold additional data for a code or concept which needs to be mapped.
-    Internal use only, not part of FHIR or Ronin Common Data Model.
-    """
-    additional_data: dict = None+            self.additional_data[key] = unjsoned_list[:5]