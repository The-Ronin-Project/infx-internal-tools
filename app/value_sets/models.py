--- conflicted
+++ resolved
@@ -18,17 +18,10 @@
 from werkzeug.exceptions import BadRequest, NotFound
 from sqlalchemy.sql.expression import bindparam
 
-<<<<<<< HEAD
-from app.errors import (
-    NotFoundException,
-    BadDataError,
-    DataIntegrityError,
-    BadRequestWithCode,
-)
-=======
+
 from app.errors import NotFoundException, BadDataError, DataIntegrityError, BadRequestWithCode
 from app.helpers.message_helper import message_exception_classname
->>>>>>> ef6c4cc8
+
 from app.helpers.oci_helper import set_up_object_store
 
 from app.models.codes import Code
