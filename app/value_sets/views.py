--- conflicted
+++ resolved
@@ -75,7 +75,6 @@
 
 
 @value_sets_blueprint.route(
-<<<<<<< HEAD
     "/ValueSets/<string:value_set_uuid>/linked_use_cases", methods=["GET", "POST"]
 )
 def handle_linked_use_cases(value_set_uuid):
@@ -146,8 +145,6 @@
 
 
 @value_sets_blueprint.route(
-=======
->>>>>>> d695ba98
     "/ValueSets/<string:identifier>/duplicate", methods=["POST"]
 )
 def duplicate_value_set_and_version(identifier):
@@ -423,52 +420,10 @@
     """
     # object_type = "value_set"
     if request.method == "POST":
-<<<<<<< HEAD
-        force_new = request.values.get("force_new") == "true"
-        vs_version = ValueSetVersion.load(version_uuid)
-        vs_version.expand(force_new=force_new)
-        value_set_to_json, initial_path = vs_version.prepare_for_oci()
-        value_set_to_json_copy = value_set_to_json.copy()  # Simplifier requires status
-
-        value_set_to_datastore = set_up_object_store(
-            value_set_to_json, initial_path, folder="published"
-        )
-
-        vs_version.version_set_status_active()
-        vs_version.retire_and_obsolete_previous_version()
-        value_set_uuid = vs_version.value_set.uuid
-        resource_type = "ValueSet"  # param for Simplifier
-        value_set_to_json_copy["status"] = "active"
-        # Check if the 'expansion' and 'contains' keys are present
-        if (
-            "expansion" in value_set_to_json_copy
-            and "contains" in value_set_to_json_copy["expansion"]
-        ):
-            # Store the original total value
-            original_total = value_set_to_json_copy["expansion"]["total"]
-
-            # Limit the contains list to the top 50 entries
-            value_set_to_json_copy["expansion"]["contains"] = value_set_to_json[
-                "expansion"
-            ]["contains"][:50]
-
-            # Set the 'total' field to the original total
-            value_set_to_json_copy["expansion"]["total"] = original_total
-        publish_to_simplifier(resource_type, value_set_uuid, value_set_to_json_copy)
-
-        # Publish new version of data normalization registry
-        try:
-            DataNormalizationRegistry.publish_data_normalization_registry()
-        except:
-            pass
-
-        return jsonify(value_set_to_datastore)
-=======
         force_new = request.values.get("force_new")
         value_set_version = ValueSetVersion.load(version_uuid)
         value_set_version.publish(force_new)
         return "Published"
->>>>>>> d695ba98
 
     if request.method == "GET":
         return_content = request.values.get("return_content")
