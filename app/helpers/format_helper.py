import datetime
import json
import re
from enum import Enum
from typing import Optional

import app.models.codes
import app.helpers.data_helper


class DataExtensionUrl(Enum):
    """
    Supported DataExtensionUrls for ConceptMap dynamic values, from the RCDM specification
    """
    SOURCE_CODEABLE_CONCEPT = "http://projectronin.io/fhir/StructureDefinition/ronin-conceptMapSourceCodeableConcept"
    SOURCE_RATIO = "http://projectronin.io/fhir/StructureDefinition/ronin-conceptMapSourceRatio"
    NEEDS_EXAMPLE_DATA = "http://projectronin.io/fhir/StructureDefinition/Extension/needsExampleData"


class FHIRPrimitiveName(Enum):
    """
    Supported FHIR primitive data types for ConceptMap dynamic values, from the RCDM specification
    """
    CODE = "code"


class IssuePrefix(Enum):
    """
    Prefix for messages reporting format issues.
    # todo: delete this Enum after v5 migration is complete
    """
    COLUMN_VALUE_FORMAT = "format issue: "


def convert_string_to_datetime_or_none(input_string):
    """
    This is the standard, top-level function to prepare a datetime value in Informatics desired format, or return None.
    """
    if input_string is None:
        return None
    else:
        try:
            return datetime.datetime.strptime(input_string, "%Y-%m-%dT%H:%M:%S.%fZ")
        except ValueError:
            return datetime.datetime.strptime(input_string, "%Y-%m-%dT%H:%M:%SZ")


def prepare_code_and_display_for_storage(raw_code = None, raw_display: str = None) -> (str, str, str, str, str):
    """
    This is the standard, top-level function to prepare 1 source concept object for input to 3 columns of a table.

    There is NO reason to validate results from this function, since it does ALL required validation internally.

    @param raw_code any object or string: may be a FHIR attribute from raw data, or a JSON binary or string column value
    @param raw_display optional, may appear with simple codes; for CodeableConcept will be overwritten with text value

    JSON binary column values (such as values from code_jsonb and depends_on_value_jsonb columns) are objects.
    If, during earlier processing logic, you read them values from tables into objects in your Python,
    and now you need to write these objects into tables, call this function to prepare the object values for storage.

    When receiving raw attributes values from tenant objects, they may be strings or objects.
    Call this function to prepare these string or object values for storage. It accepts any data type as raw_code.

    clinical-content tables that use this 3-column convention for source concepts are custom_terminologies.code_data,
    concept_maps.source_concept_data, and concept_maps.concept_relationship_data.
    Compare/contrast with prepare_depends_on_for_storage() which does not overlap with these use cases.
    @return
        value_schema (str) - FHIR primitive name or DataExtensionUrls value - if None, inputs could not be processed
        value_simple (str) - old_code if primitive  - else None
        value_jsonb (str) - None if primitive - else, object with that value_schema - string prepared for SQL
            Note: SQLAlchemy can do SQL escaping, but does not cover all cases in our data. We supplement as needed.
        value_string (string) - either value_simple, or value_jsonb binary JSON value, correctly serialized to a string
            - this returned value_string value is ready for the caller to input to the hash function generate_code_id().
        display_string (string) - in the case of code being CodeableConcept, normalize display to the code.text value
    """
    normalized_code = normalized_codeable_concept_string(raw_code)
    normalized_display = raw_code.get("text")
    (
        value_schema,
        value_simple,
        value_jsonb,
        value_string,
        display_string
    ) = prepare_dynamic_value_for_storage(normalized_code, normalized_display)
    return value_schema, value_simple, value_jsonb, value_string, display_string


def prepare_code_and_display_for_storage_migration(raw_code: str = None, raw_display: str = None) -> (str, str, str, str, str):
    """
    # todo: delete this function after v5 migration is complete
    Low-level helper function. DO NOT call this function directly.
    For reading old, inconsistently serialized code column values from v4 tables and preparing them for storage in v5 tables.
    @return
        value_schema (str) - FHIR primitive name or DataExtensionUrls value - if None, inputs could not be processed
        value_simple (str) - old_code if primitive  - else None
        value_jsonb (str) - None if primitive - else, object with that value_schema - string prepared for SQL
            Note: SQLAlchemy can do SQL escaping, but does not cover all cases in our data. We supplement as needed.
        value_string (string) - either value_simple, or value_jsonb binary JSON value, correctly serialized to a string
            - this returned value_string value is ready for the caller to input to the hash function generate_code_id().
        display_string (string) - in the case of code being CodeableConcept, normalize display to the code.text value
    """
    # prepare_dynamic_value_for_storage() ensures all values are correct
    (
        value_schema,
        value_simple,
        value_jsonb,
        value_string,
        display_string
    ) = prepare_dynamic_value_for_storage(raw_code, raw_display)
    return value_schema, value_simple, value_jsonb, value_string, display_string


def prepare_depends_on_for_storage(depends_on: list = None) -> (str, list):
    """
    # todo: NOT USED during v5 migration. Fast-follow-on: Top-level function for n-member dependsOn lists
    This is the standard, top-level function to prepare a DependsOnData list for custom_terminologies.code_depends_on.
    Compare/contrast with prepare_code_and_display_for_storage() which does not overlap with this use case.
    @param depends_on - list of DependsOnData objects - see the following notes on FHIR ConceptMap dependsOn as a list.

    There is NO reason to validate results from this function, since it does ALL required validation internally.

    FHIR defines the dependsOn attribute of a ConceptMap as a list because a mapping can depend on multiple factors.
    Even when there is only one dependsOn factor for a code, ConceptMap dependsOn is still a list (a 1-member list).

    This function expects that, as FHIR data is ingested from tenants, for each FHIR attribute that Ronin maps, whenever
    we need to collect a dependsOn list for that attribute we will write a purpose-built helper function for extracting
    the needed DependsOnData and creating a list of DependsOnData rows to store in custom_terminologies.code_depends_on
    for that source code. Examples of purpose-built FHIR attribute helper functions today:

        - normalized_codeable_concept_depends_on() is used on Observation.code when Observation.category is "SmartData".
            It is a general-purpose function for using 1 CodeableConcept value as a dependsOn (could serve other cases).
        - normalized_medication_ingredient_strength_depends_on() is used on Medication.ingredient (a list on Medication)
            It is a purpose-built function to walk the Medication.ingredient list structure to get the data we need.

    @return
        depends_on_value_string (str) - contains ALL the DependsOnData list items correctly ordered, serialized, and joined
            - ready for the caller to input to generate_code_id() as the depends_on_value_string.
        code_depends_on_insert_list - Each list entry is a tuple of several values as follows:
            sequence (int) - value to put in the sequence column
            value_schema (str) - FHIR primitive name or DataExtensionUrls value - if None, inputs could not be processed
            value_simple (str) - column for dependsOn.value - old_code if primitive - else None
            value_jsonb (str) - column for dependsOn.value - None if primitive - else, serialized object string
                prepared for SQL (Note: SQLAlchemy can do SQL escaping but does not cover all the cases in our data)
            property (str) - value to put in the property column
            system (str) - dependsOn.system - usually not in data - the system column
            display (str) - dependsOn.display - usually not in data - the display column
    """
    sequence = 0
    depends_on_value_string = ""
    depends_on_list = []
    for row in depends_on:
        # prepare_depends_on_columns_for_storage() ensures all values are correct
        (
            value_schema,
            value_simple,
            value_jsonb,
            value_string,
            property
        ) = prepare_depends_on_columns_for_storage(row)
        sequence += 1
        depends_on_value_string += prepare_depends_on_attributes_for_code_id_migration(
            value_string,
            property,
            row.depends_on_system,
            row.depends_on_display
        )
        depends_on_list.append(
            (
                sequence,
                value_schema,
                value_simple,
                value_jsonb,
                property,
                row.depends_on_system,
                row.depends_on_display
            )
        )

    return depends_on_value_string, depends_on_list


def prepare_depends_on_attributes_for_code_id(input_object: 'app.models.codes.DependsOnData') -> str:
    """
    # todo: NOT USED during v5 migration. Fast-follow-on: replaces prepare_depends_on_attributes_for_code_id_migration()
    Low-level helper to correctly combine the 4 DependsOnData string values into one string as input for a code_id.
    """
    return prepare_depends_on_attributes_for_code_id_migration(
        input_object.depends_on_value,
        input_object.depends_on_property,
        input_object.depends_on_system,
        input_object.depends_on_display,
)


def prepare_depends_on_attributes_for_code_id_migration(
        depends_on_value_string: str,
        depends_on_property: Optional[str] = None,
        depends_on_system: Optional[str] = None,
        depends_on_display: Optional[str] = None,
) -> str:
    """
    # todo: Top-level for v5 migration. Fast-follow-on: replace with prepare_depends_on_attributes_for_code_id()
    Low-level helper to correctly combine the 4 DependsOnData string values into one string as input for a code_id.
    """
    if depends_on_value_string is None or depends_on_value_string == "":
        return ""
    return (depends_on_value_string
        + (depends_on_property if depends_on_property is not None else "")
        + (depends_on_system if depends_on_system is not None else "")
        + (depends_on_display if depends_on_display is not None else "")
    )


def prepare_depends_on_columns_for_storage(depends_on_row: 'app.models.codes.DependsOnData' = None) -> (str, str, str, str, str):
    """
    # todo: NOT USED during v5 migration. Fast-follow-on: helper for prepare_depends_on_for_storage()
    Helper function. DO NOT call this function directly.

    There is NO reason to validate results from this function, since it does ALL required validation internally.

    Low-level helper to prepare several values in DependsOnData for columns in custom_terminologies.code_depends_on.

    Does call prepare_depends_on_value_for_storage() to prepare 1 depends_on_value for 3 columns in code_depends_on.
    Does not process or supply a sequence value for the row. So, since FHIR dependsOn is always an ordered list, in
    specific sequence, do not call this function directly. Instead, call prepare_depends_on_for_storage() which provides
    detailed doc with examples. A summary of these details:
        1. Call (or write) the purpose-built function for this FHIR attribute's dependsOn data;
            this function will create a correct list of DependsOnData objects. Examples exist in current codebase.
        2. Input this list to prepare_depends_on_for_storage();
            this function orders the list in proper sequence and returns more values you need for the row inserts.
    @return
        value_schema (str) - FHIR primitive name or DataExtensionUrls value - if None, inputs could not be processed
        value_simple (str) - old_code if primitive  - else None
        value_jsonb (str) - None if primitive - else, object with that value_schema - string prepared for SQL
            Note: SQLAlchemy can do SQL escaping, but does not cover all cases in our data. We supplement as needed.
        value_string (string) - either value_simple, or value_jsonb binary JSON value, correctly serialized to a string
            - this returned value_string value is ready for the caller to contribute to generate_code_id().
        property_string (str) - returned property_string is ready for the caller to contribute to generate_code_id().
    """
    # prepare_depends_on_value_for_storage() ensures all values are correct
    (
        value_schema,
        value_simple,
        value_jsonb,
        value_string,
        property_string
    ) = prepare_depends_on_value_for_storage(depends_on_row.depends_on_value, depends_on_row.depends_on_property)
    return value_schema, value_simple, value_jsonb, value_string, property_string


def prepare_depends_on_value_for_storage(raw_depends_on_value: str = None, raw_depends_on_property: str = None) -> (str, str, str, str, str):
    """
    # todo: Top-level for v5 migration. Fast-follow-on: replace with prepare_depends_on_for_storage()
    Helper function. DO NOT call this function directly.

    There is NO reason to validate results from this function, since it does ALL required validation internally.

    Lowest-level helper to prepare 1 depends_on_value for 3 columns in the custom_terminologies.code_depends_on table.

    @return
        value_schema (str) - FHIR primitive name or DataExtensionUrls value - if None, inputs could not be processed
        value_simple (str) - old_code if primitive  - else None
        value_jsonb (str) - None if primitive - else, object with that value_schema - string prepared for SQL
            Note: SQLAlchemy can do SQL escaping, but does not cover all cases in our data. We supplement as needed.
        value_string (string) - either value_simple, or value_jsonb binary JSON value, correctly serialized to a string
            - this returned value_string value is ready for the caller to input to the hash function generate_code_id().
        property_string (str) - returned property string is ready for the caller to contribute to generate_code_id().
        IF the inputs do not match the v4 legacy case this function returns 5 None values
    """
    # prepare_dynamic_value_for_storage() ensures all values are correctly;
    # discard display_string from prepare_dynamic_value_for_storage() and correct any legacy v4 property_string value
    property_string = raw_depends_on_property
    (
        value_schema,
        value_simple,
        value_jsonb,
        value_string,
        display_string
    ) = prepare_dynamic_value_for_storage(raw_depends_on_value, None)
    if value_schema is None:
        # not usable, return 5 None values
        property_string = None
    elif value_schema == FHIRPrimitiveName.CODE.value:
        # if the value was a string (legacy v4; not supported in v5) FHIR primitive data type named "code" was assigned
        (
            value_schema,
            value_simple,
            value_jsonb,
            value_string,
            property_string
        ) = convert_string_depends_on_to_codeable_concept(
            depends_on_value=value_simple,
            depends_on_property=raw_depends_on_property
        )
    return value_schema, value_simple, value_jsonb, value_string, property_string


def convert_string_depends_on_to_codeable_concept(depends_on_value: str, depends_on_property: str) -> (str, str, str, str, str):
    """
    # todo: a migration-only function for handling v4 legacy staging data
    @return
        value_schema (str) - DataExtensionUrls.SOURCE_CODEABLE_CONCEPT.value
        value_simple (str) - None
        value_jsonb (str) - CodeableConcept object serialized string prepared for SQL
            - depends_on_value converted to a CodeableConcept with a text attribute that holds the string value
            Note: SQLAlchemy can do SQL escaping, but does not cover all cases in our data. We supplement as needed.
        value_string (str) - value_jsonb binary JSON value, correctly serialized to a string
            - this returned value_string value is ready for the caller to input to the hash function generate_code_id().
        property_string (str) - returned property_string is ready for the caller to contribute to generate_code_id()
            - depends_on_property with ".text" removed from the end of the string
        IF the inputs do not match the v4 legacy case this function returns 5 None values
    """
    false_result = None, None, None, None, None
    if depends_on_value is None or depends_on_property is None:
        return false_result
    if depends_on_value == "" or (depends_on_property is not None and ".text" not in depends_on_property[-5:]):
        return false_result
    # convert the legacy v4 string value to a v5 CodeableConcept
    (
        value_schema,
        value_simple,
        value_jsonb,
        value_string
    ) = prepare_object_source_code_for_storage({"text": depends_on_value})
    property_string = depends_on_property[:-5]
    return value_schema, value_simple, value_jsonb, value_string, property_string


def prepare_dynamic_value_for_storage(old_value: str = None, old_display: str = None) -> (str, str, str, str, str):
    """
    Helper function. DO NOT call this function directly.

    # todo: this function was written for migration. A future function would want an object as the first argument.
    # To avoid disrupting the migration while it is in progress, the top-level format helper functions do accept
    # objects as arguments, and then carefully (behind the curtain) ensure they call a standard normalization
    # function on the input object before sending the resulting serialized string into this function as old_value.

    For each FHIR element type we need, we write a wrapper function, which must be called instead of this function.
    For examples, see doc in prepare_code_and_display_for_storage() and prepare_depends_on_value_for_storage().

    For inserting dynamic value columns into a table that has already been migrated to the ConceptMap v5 schema.
    the input string in old_value may be a string or a serialized object. The end result is to prepare and return
    4 values the caller needs: 3 column values for storage, and 1 string to contribute to later hash calculations.

    Calls the helper function prepare_dynamic_value_for_storage_report_issue() to process the inputs.

    @param old_value - may be a string, or may be a FHIR code which as data is a string value
    @param old_display - this value is optional and might be present when the dynamic value is for a source code

    @return
        value_schema (str) - FHIR primitive name or DataExtensionUrls value - if None, inputs could not be processed
        value_simple (str) - old_code if primitive  - else None
        value_jsonb (str) - None if primitive - else, object with that value_schema - string prepared for SQL
            Note: SQLAlchemy can do SQL escaping, but does not cover all cases in our data. We supplement as needed.
        value_string (string) - either value_simple, or value_jsonb binary JSON value, correctly serialized to a string
            - this returned value_string value is ready for the caller to input to the hash function generate_code_id().
        display_string (string) - in the case of code being CodeableConcept, normalize display to the code.text value
    """
    (
        value_schema, 
        value_simple, 
        value_jsonb, 
        value_string,
        display_string
    ) = prepare_dynamic_value_for_storage_report_issue(old_value, old_display)
    return value_schema, value_simple, value_jsonb, value_string, display_string


def prepare_dynamic_value_for_storage_report_issue(old_value: str = None, old_display: str = None) -> (str, str, str, str, str):
    """
    Helper function does the work for prepare_dynamic_value_for_storage(). DO NOT call this function directly.

    # todo: this function was written for migration. A future function would want an object as the first argument.
    # To avoid disrupting the migration while it is in progress, the top-level format helper functions do accept
    # objects as arguments, and then carefully (behind the curtain) ensure they call a standard normalization
    # function on the input object before sending the resulting serialized string into this function as old_value.

    @param old_value - may be a string, or may be a FHIR code or serialized FHIR object.
    @param old_display - (Optional) the old_display value that came with the old_code value, if available.

    Returns 5 values the caller needs for storage:
    - 3 column values for storing the value,
    - 1 string to contribute to calculating an identity hash, and
    - (if old_display is input) 1 display value, normalized to CodeableConcept.text if the old_value was CodeableConcept

    @return
        value_schema (str) - FHIR primitive name or DataExtensionUrls value - if None, inputs could not be processed
        value_simple (str) - old_code if primitive - else None
        value_jsonb (str) - None if primitive - else, object with that value_schema - string prepared for SQL
            Note: SQLAlchemy can do SQL escaping, but does not cover all cases in our data. We supplement as needed.
        value_string (string) - either value_simple, or value_jsonb binary JSON value, correctly serialized to a string
            - this returned value_string value is ready for the caller to input to the hash function generate_code_id().
        display_string (string) - in the case of code being CodeableConcept, normalize display to the "text" value
    """

    # null depends_on
    if old_display is None and (old_value is None or old_value == ""):
        return None, None, None, None, None

    # init
    value_schema = None
    value_simple = None
    value_jsonb = None
    value_string = None

    # CodeableConcept will overwrite this with the CodeableConcept.text value
    display_string = old_display

    # an all-digits simple value may be read as an int
    if old_value is not None and old_value.isnumeric():
        old_value = f"{old_value}"

    # unwrap any wrappers in the JSON
    # todo: delete this legacy check after v5 migration is complete
    if old_value is not None and '"valueCodeableConcept"' in old_value:
        # code
        old_value = remove_deprecated_wrapper(old_value)

    # detect issue cases:
    # todo: after v5 migration is complete, this if/elif/else begins at is_json_format, others to be discarded as shown
    # handle None (bad)
    # todo: delete this legacy check after v5 migration is complete
    if old_value is None and old_display is not None:
        # code: report format issue
        (value_schema, value_simple, value_jsonb, value_string) = prepare_code_none_issue_for_storage(
            issue="value is None",
            id="value is null"
        )

    # handle '' (bad)
    # todo: delete this legacy check after v5 migration is complete
    elif old_value == "" and old_display is not None:
        # code: report format issue
        (value_schema, value_simple, value_jsonb, value_string) = prepare_string_format_issue_for_storage(
            issue="value is ''",
            code_string=old_value
        )

    # handle Ronin cancer staging pattern as spark (good)
    # todo: delete this legacy check after v5 migration is complete
    elif old_display is not None and re.search(r"\{Line \d}", old_value):
        # code: convert to json
        json_string = convert_source_concept_text_only_spark_export_string_to_json_string(old_value)
        (
            value_schema,
            value_simple,
            value_jsonb,
            value_string,
            display_string
        ) = prepare_json_format_for_storage(json_string, old_display)

    # handle '[null]' variants (bad)
    # todo: delete this legacy check after v5 migration is complete
    elif old_value == "[null]" or re.search(r"\[null, ", old_value):
        # depends_on: correct to null
        if old_display is None:
            (value_schema, value_simple, value_jsonb, value_string) = (None, None, None, None)
        # code: report format issue
        else:
            (value_schema, value_simple, value_jsonb, value_string) = prepare_string_format_issue_for_storage(
                issue="value is '[null]' or '[null, null]' or '[null, null, null]'",
                code_string=old_value
            )

    # handle spark case (bad)
    # todo: delete this legacy check after v5 migration is complete
    elif app.helpers.data_helper.is_spark_format(old_value):
        # 2 steps to final: convert spark to JSON, then process as in the JSON case
        # try to convert to json
        json_string = convert_source_concept_spark_export_string_to_json_string_unordered(old_value)
        # failed to convert to json
        if json_string == old_value:
            # depends_on: already reported by the filter_unsafe_depends_on_value function
            # code: report format issue
            if old_display is not None:
                (value_schema, value_simple, value_jsonb, value_string) = prepare_string_format_issue_for_storage(
                    issue="spark",
                    code_string=old_value
                )
        # converted to json
        else:
            # code or depends_on
            (
                value_schema,
                value_simple,
                value_jsonb,
                value_string,
                display_string
            ) = prepare_json_format_for_storage(json_string, old_display)

    # json
    # todo: after v5 migration is complete, the if/elif/else should begin here; cases above here should be discarded
    elif app.helpers.data_helper.is_json_format(old_value):
        (
            value_schema,
            value_simple,
            value_jsonb,
            value_string,
            display_string
        ) = prepare_json_format_for_storage(old_value, old_display)

    # string
    else:
        value_schema = FHIRPrimitiveName.CODE.value
        value_simple = old_value
        value_string = old_value

    return value_schema, value_simple, value_jsonb, value_string, display_string


def prepare_json_format_for_storage(json_string: str, display_string: str = None) -> (str, str, str, str, str):
    """
    Low-level helper function for prepare_dynamic_value_for_storage(). DO NOT call this function directly.

    There is NO reason to validate results from this function, since it does ALL required validation internally.

    # todo: this function was written for migration. A future function would want an object as the first argument.
    # To avoid disrupting the migration while it is in progress, the top-level format helper functions do accept
    # objects as arguments, and then carefully (behind the curtain) ensure they call a standard normalization
    # function on the input object before sending the resulting serialized string into this function as old_value.

    Normalizes the JSON string to an expected format with double quotes and no wasted space - calls helper functions
    in the correct order: load the object, normalize to RCDM (sorts lists), serialize (sorts keys, strips space).
    @param json_string - serialized JSON string for an object to be processed
    @param display_string (Optional) - if a display value was supplied along with the object value
    @return
        code_schema (string) - FHIR primitive name, DataExtensionUrls value, or message prefixed with "format issue:"
        code_simple (string) - old_code if primitive or old_code has "format issue: " - else None
        value_jsonb (str) - None if primitive - else, object with that value_schema - string prepared for SQL
            Note: SQLAlchemy can do SQL escaping, but does not cover all cases in our data. We supplement as needed.
        code_string (string) - either code_simple, or the code_jsonb binary JSON value correctly serialized to a string
            - this returned code_string value is ready for the caller to input to the hash function generate_code_id().
        display_string (string) - if code is CodeableConcept, the code.text value, otherwise the input value
        Note: We no longer encounter format issues we cannot resolve. Just in case, if that happens return all 5 None.
    """
    false_result = None, None, None, None, None
    try:
        json_object = app.helpers.data_helper.load_json_string(json_string)

        # Ratio
        if '"numerator"' in json_string or '"denominator"' in json_string:
            # todo: prepare_object_source_ratio_for_storage(ratio_object=json_object) - we do not yet have data to test
            return false_result

        # CodeableConcept
        elif '"text"' in json_string or (
                '"coding"' in json_string and (
                '"code"' in json_string
                or '"display"' in json_string
                or '"system"' in json_string
                or '"version"' in json_string
        )
        ):
            try:
                (code_schema, code_simple, code_jsonb, code_string) = prepare_object_source_code_for_storage(
                    code_object=json_object
                )
                display_string = json_object.get("text")
            except Exception as e:
                return false_result

        # unsupported FHIR resource type, or an unexpected data dictionary
        else:
            return false_result

    except Exception as e:
        return false_result

    return code_schema, code_simple, code_jsonb, code_string, display_string


def prepare_binding_and_value_for_jsonb_insert(insert_column_name: str, value_schema: str, jsonb_column_value) -> (str, str):
    """
    This is the top-level, standard function for preparing JSON Binary values for use in INFX insert queries.

    Note: SQLAlchemy can do SQL escaping, but does not cover all cases in our data. We supplement as needed.

    @param insert_column_name (str) - column name in the table for the INSERT or UPDATE
    @param value_schema (str) - valid value for a code_schema or depends_on_schema column in INFX clinical-content.
    @param jsonb_column_value (JSON Binary object)

    @return (insert_binding_string, insert_none_value) means ("for the INSERT/UPDATE list", "for the VALUES list")
        The insert_none_value is a dictionary entry to be appended to the values being input to conn.execute().
        To prep before your query do this: if insert_none_value is not None: values_for_query.append(insert_none_value)
        There are 3 possible pairs of return value from this function:
        - EITHER: jsonb_column_value is None, returns: ( f" :{insert_column_name}, ", {f"{insert_column_name}": None} )
        - OR: jsonb_column_value is a JSON Binary object, returns: ( f" '{jsonb_sql_escaped}'::jsonb, None )
        - If value_schema is not a valid schema for a JSON Binary object in INFX clinical-content, returns (None, None)
    """
    # Call (or write) the appropriate helper function for each supported schema type - current examples are shown below
    if value_schema == DataExtensionUrl.SOURCE_CODEABLE_CONCEPT.value:
        normalized_json_string = normalized_codeable_concept_string(jsonb_column_value)
    elif value_schema == DataExtensionUrl.SOURCE_RATIO.value:
        normalized_json_string = normalized_ratio_string(jsonb_column_value)
    else:
        normalized_json_string = None
    return prepare_binding_and_value_for_jsonb_insert_migration(insert_column_name, normalized_json_string)


def prepare_binding_and_value_for_jsonb_insert_migration(insert_column_name: str, normalized_json_string: str) -> (str, str):
    """
    Helper function does the work for prepare_binding_and_value_for_jsonb_insert(). DO NOT call this function directly.

    Note: SQLAlchemy can do SQL escaping, but does not cover all cases in our data. We supplement as needed.
    For examples of use see data_migration.py.

    @param insert_column_name (str) - column name in the table for the INSERT or UPDATE
    @param normalized_json_string (str) - normalized, serialized JSON string produced by the appropriate helper function
        for the schema type for the data, for example normalized_codeable_concept_string() or normalized_ratio_string()

    @return (insert_binding_string, insert_none_value) means ("for the INSERT/UPDATE list", "for the VALUES list")
        The insert_none_value is a dictionary entry to be appended to the values being input to conn.execute().
        To prep before your query do this: if insert_none_value is not None: values_for_query.append(insert_none_value)
        There are 3 possible pairs of return value from this function:
        - EITHER: jsonb_column_value is None, returns: ( f" :{insert_column_name}, ", {f"{insert_column_name}": None} )
        - OR: jsonb_column_value is a JSON Binary object, returns: ( f" '{jsonb_sql_escaped}'::jsonb, None )
        - If normalized_json_string is None, returns (None, None)
    """
    # todo: Remove after migration is complete.
    if normalized_json_string is None:
<<<<<<< HEAD
        return None, None
    jsonb_sql_escaped = app.helpers.data_helper.escape_sql_input_value(normalized_json_string)
=======
        return f" :{insert_column_name}, ", {f"{insert_column_name}": None}
    jsonb_sql_escaped = escape_sql_input_value(normalized_json_string)
>>>>>>> 48e0dbf5
    if jsonb_sql_escaped is None:
        insert_binding_string = f" :{insert_column_name}, "
        insert_none_value = {f"{insert_column_name}": None}
    else:
        insert_binding_string = f" '{jsonb_sql_escaped}'::jsonb, "
        insert_none_value = None
    return (insert_binding_string, insert_none_value)


def normalized_medication_ingredient_strength_depends_on(ingredient_list_object) -> list:
    """
    Purpose-built function for creating a list of DependsOnData from a FHIR Medication.ingredient list object.

    @param ingredient_list_object is a FHIR Medication.ingredient list object, which may have 0 or more members,
        although at least 1 and usually more than 1 are expected. Caller is responsible for inputting an object
        (not a serialized string). Object must be FHIR but is raw upon ingestion, so need not conform to RCDM profiles.
    @return a list of DependsOnData objects. In each DependsOnData, the depends_on_value is a str that is a FHIR Ratio
        object normalized to RCDM Ratio and serialized. Each DependsOnData gives the Medication.ingredient.strength
        value for a member of the input Medication.ingredient list, in the same list order as the Medication.ingredient
        list. The depends_on_property for each DependsOnData object is the same: "Medication.ingredient.strength".
        If the input object is None, or if the input object is an empty list, function returns None: no dependsOn data.
    """
    pass  # todo: this is a stub to be implemented


def prepare_object_source_ratio_for_storage(ratio_object) -> (str, str, str, str):
    """
    @raise BadDataError if the value does not match the sourceRatio schema
    """
    rcdm_object = app.helpers.data_helper.normalized_source_ratio(ratio_object)
    rcdm_string = app.helpers.data_helper.serialize_json_object(rcdm_object)
    return (
        DataExtensionUrl.SOURCE_RATIO.value,
        None,
        app.helpers.data_helper.escape_sql_input_value(rcdm_string),
        rcdm_string
    )


def normalized_ratio_string(code_object) -> str:
    """
    @raise BadDataError if the value is not a Ratio
    @return (str) serialized RCDM Ratio normalized for: JSON format, JSON key order, coding list member order
    """
    rcdm_object = app.helpers.data_helper.normalized_source_ratio(code_object)
    rcdm_string = app.helpers.data_helper.serialize_json_object(rcdm_object)
    return rcdm_string


def prepare_object_source_code_for_storage(code_object) -> (str, str, str, str):
    """
    @raise BadDataError if the value does not match the sourceCodeableConcept schema
    @return
        value_schema (str) - DataExtensionUrls.SOURCE_CODEABLE_CONCEPT.value
        value_simple (str) - None
        value_jsonb (str) - CodeableConcept object serialized string prepared for SQL
            Note: SQLAlchemy can do SQL escaping, but does not cover all cases in our data. We supplement as needed.
        value_string (string) - value_jsonb binary JSON value, correctly serialized to a string
            - this returned value_string value is ready for the caller to input to the hash function generate_code_id().
    """
    rcdm_object = app.helpers.data_helper.normalized_source_codeable_concept(code_object)
    rcdm_string = app.helpers.data_helper.serialize_json_object(rcdm_object)
    return (
        DataExtensionUrl.SOURCE_CODEABLE_CONCEPT.value,
        None,
        app.helpers.data_helper.escape_sql_input_value(rcdm_string),
        rcdm_string
    )


def normalized_codeable_concept_string(code_object) -> str:
    """
    @raise BadDataError if the value is not a CodeableConcept
    @return (str) serialized RCDM CodeableConcept normalized for: JSON format, JSON key order, coding list member order
    """
    rcdm_object = app.helpers.data_helper.normalized_source_codeable_concept(code_object)
    rcdm_string = app.helpers.data_helper.serialize_json_object(rcdm_object)
    return rcdm_string


def normalized_codeable_concept_and_display(
    raw_code: dict = None
) -> (str, str):
    """
    Top-level, standard function.

    Prepares raw, new, ingested attributes from tenant FHIR data for safe entry into in Informatics custom terminologies
    - for use in Mapping Request and all successor services to ensure data format correction at the FIRST point of entry
    """
    if raw_code is None or len(raw_code) == 0:
        return None
    if "text" not in raw_code and "coding" not in raw_code:
        return None
    normalized_code = normalized_codeable_concept_string(raw_code)
    normalized_display = raw_code.get("text")
    return (normalized_code, normalized_display)


def normalized_primitive_code_and_display(
        raw_data: dict = None,
        attribute: str = None,
        raw_display: Optional[str] = None
) -> (str, str):
    """
    Top-level, standard function.

    Prepares raw, new, ingested attributes from tenant FHIR data for safe entry into in Informatics custom terminologies
    - for use in Mapping Request and all successor services to ensure data format correction at the FIRST point of entry
    """
    if attribute is None or raw_data is None or attribute not in raw_data:
        return None
    raw_code = raw_data[attribute]
    return (raw_code, raw_display)


def normalized_codeable_concept_depends_on(
        codeable_concept_object,
        depends_on_property: str,
        depends_on_system: Optional[str] = None,
        depends_on_display: Optional[str] = None
):
    """
    Top-level, standard function.

    Prepares raw, new, ingested attributes from tenant FHIR data for safe entry into in Informatics custom terminologies
    - for use in Mapping Request and all successor services to ensure data format correction at the FIRST point of entry

    Purpose-built function for creating a list of DependsOnData from any FHIR attribute that is a 0..1 CodeableConcept.
    This function does NOT accept a LIST of CodeableConcept as input; see normalized_codeable_concept_list_depends_on().

    Given a CodeableConcept value, return DependsOnData to use as input into the creation of a new Terminology Code.
    @raise BadDataError if the value is not a CodeableConcept
    @return - (see todo)
    # todo: align with changes: now> @return DependsOnData object, soon> @return 1-member list of DependsOnData
    """
    return app.models.codes.DependsOnData(
        depends_on_value=codeable_concept_object,
        depends_on_value_schema=app.models.codes.DependsOnSchemas.CODEABLE_CONCEPT,
        depends_on_property=depends_on_property
    )


def normalized_codeable_concept_list_depends_on(
        list_object,
        depends_on_property: str,
        depends_on_system: Optional[str] = None,
        depends_on_display: Optional[str] = None
) -> list:
    """
    Top-level, standard function.

    Prepares raw, new, ingested attributes from tenant FHIR data for safe entry into in Informatics custom terminologies
    - for use in Mapping Request and all successor services to ensure data format correction at the FIRST point of entry

    Purpose-built function for creating a list of DependsOnData from any FHIR attribute that is a CodeableConcept LIST.
    This function does NOT accept a single CodeableConcept as input; see normalized_codeable_concept_depends_on().

    Given a CodeableConcept value, return DependsOnData to use as input into the creation of a new Terminology Code.
    @raise BadDataError if the value is not a CodeableConcept
    @return - list of DependsOnData
    """
    result_list = []
    for codeable_concept_object in list_object:
        result_list.append(
            app.models.codes.DependsOnData(
                depends_on_value=normalized_codeable_concept_string(codeable_concept_object),
                depends_on_property=depends_on_property,
                depends_on_system=depends_on_system,
                depends_on_display=depends_on_display,
            )
        )
    return result_list


def prepare_additional_data_for_storage(additional_data: str, rejected_depends_on_value: str = None):
    """
    @param additional_data (str) - serialized data dictionary for internal INFX Systems and Content use
    @param rejected_depends_on_value (str) - for legacy issues this may contain a string value that is unsafe to keep
    """

    # todo: This block is intended for use only during database migration to v5. After migration it should be deleted.
    if rejected_depends_on_value is not None:
        if additional_data is None or additional_data == "" or additional_data == "null":
            additional_data_dict = {}
        else:
            try:
                additional_data_dict = app.helpers.data_helper.load_json_string(additional_data)
            except Exception as e:
                # for bad old data, simply discard what was there and add the necessary info
                additional_data_dict = {}
        warning = [
            "The depends_on data format provided with this code is NOT SAFE for clinical use",
            "Do not attempt to interpret or use these values",
            "Each may have ANY ORDER and ANY MEANING"
        ]
        additional_data_dict.update(
            {
                "warning_unsafe_rejected_data": " - ".join(warning),
                "rejected_data_do_not_use": rejected_depends_on_value
            }
        )

    # todo: After migration, remove all of the above, rewrite this function, & REMOVE the rejected_depends_on_value arg


def prepare_data_dictionary_for_storage(info_dict):
    """
    Serialize a python data dictionary for a string valued column - like additional_data for INFX internal use only
    @return the string, or None if the dictionary was empty
    """
    if info_dict is None or len(info_dict) == 0:
        return None
    info_string = json.dumps(info_dict)
    clean_info = app.helpers.data_helper.cleanup_json_string(info_string)
    sql_escaped = app.helpers.data_helper.escape_sql_input_value(clean_info)
    if len(sql_escaped) == 0:
        return None
    return sql_escaped


def normalized_data_dictionary_string(info_dict):
    """
    Serialize a python data dictionary for a string valued column - like additional_data for INFX internal use only
    @return the string, or None if the dictionary was empty
    """
    if info_dict is None or len(info_dict) == 0:
        return None
    info_string = json.dumps(info_dict)
    clean_info = app.helpers.data_helper.cleanup_json_string(info_string)
    return clean_info


def prepare_code_none_issue_for_storage(issue: str, id: str) -> (str, str, str, str):
    return (
        f"{IssuePrefix.COLUMN_VALUE_FORMAT.value}{issue}",
        None,
        None,
        id
    )


def prepare_string_format_issue_for_storage(issue: str, code_string: str) -> (str, str, str, str):
    return (
        f"{IssuePrefix.COLUMN_VALUE_FORMAT.value}{issue}",
        code_string,
        None,
        code_string
    )


def append_string_format_issue_for_storage(issue: str, schema: str) -> str:
    if schema is None or len(schema) == 0:
        return f"{IssuePrefix.COLUMN_VALUE_FORMAT.value}{issue}"
    else:
        return schema + f", {issue}"


def prepare_object_format_issue_for_storage(issue: str, code_string: str) -> (str, str, str, str):
    code_clean = app.helpers.data_helper.cleanup_json_string(code_string)
    return (
        f"{IssuePrefix.COLUMN_VALUE_FORMAT.value}{issue}",
        code_clean,
        None,
        code_clean
    )


def remove_deprecated_wrapper(input_string: str) -> str:
    """
    This function is for v5 data migration only. The issue being fixed was a one-time issue from an old ETL script.
    deprecated wrapper convention uses keys "component", "valueCodeableConcept", or both - remove if present
    @return (bool: whether the wrapper was found and removed, str: the string to use after unwrapping)
    """
    output_string = input_string
    if app.helpers.data_helper.is_json_format(input_string):
        try:
            json_object = app.helpers.data_helper.load_json_string(input_string)
            component = json_object.get("component")
            if component is None:
                codeable_concept = json_object.get("valueCodeableConcept")
                if codeable_concept is not None:
                    output_string = app.helpers.data_helper.serialize_json_object(codeable_concept)
            else:
                if isinstance(component, list):
                    # It is only safe to grab the valueCodeableConcept for this repair if it is single
                    if len(component) == 1:
                        for concept in component:
                            codeable_concept = concept.get("valueCodeableConcept")
                            if codeable_concept is not None:
                                output_string = app.helpers.data_helper.serialize_json_object(codeable_concept)
                else:
                    codeable_concept = component.get("valueCodeableConcept")
                    if codeable_concept is not None:
                        output_string = app.helpers.data_helper.serialize_json_object(codeable_concept)
        except Exception as e:
            pass
    return output_string


def filter_unsafe_depends_on_value(input_string: str) -> (str, str):
    """
    This function is for v5 data migration only. The issue being fixed was a one-time issue from an old ETL script.
    @return
        depends_on_value (str) - text value, or serialized object string
        rejected_depends_on_value (str) - the input_string value is returned here if too malformed to use
    """
    if input_string is None or input_string == "":
        return None, None
    if app.helpers.data_helper.is_json_format(input_string):
        try:
            # Handle cases based on the real data: a list of unsafe strength data from spark, a CodeableConcept, or text
            json_object = app.helpers.data_helper.load_json_string(input_string)
            if isinstance(json_object, list):
                # Came from a spark list of unsafe Medication.ingredient.strength values with mixed orders of num/denom
                return None, input_string
            else:
                # A single CodeableConcept value as a serialized string, not a list
                return input_string, None
        except Exception as e:
            pass
    if app.helpers.data_helper.is_spark_format:
        # All spark in real data are unsafe Medication.ingredient.strength values with some mixed orders of num/denom
        return None, input_string
    else:
        # All remaining cases in real data are a text value, not a list
        return input_string, None


def is_code_display_reversed(code_string: str, display_string: str):
    """
    This function is for v5 data migration only. The issue being fixed was a one-time issue from an old ETL script.
    good-enough check for likelihood that this is a case where code and display columns were reversed by a load function
    """
    # In valid code/display pairs it is unlikely that code and display have the same value or that either is empty
    if code_string is None:
        if display_string is None:
            return False
        else:
            return True
    if code_string == display_string:
        return False

    # Check length 0
    code_len = len(code_string)
    if display_string is None:
        display_len = 0
    else:
        display_len = len(display_string)
    if code_len == 0 and display_len > 0:
        return True
    if display_len == 0 and code_len > 0:
        return False

    code_alpha_count = sum(1 for char in code_string if char.isalpha())
    code_digit_count = sum(1 for char in code_string if char.isdigit())
    code_hyphen_count = sum(1 for char in code_string if char == "-")
    code_alnum_count = code_alpha_count + code_digit_count
    expected_code_len = code_alnum_count + code_hyphen_count

    display_alpha_count = sum(1 for char in display_string if char.isalpha())
    display_digit_count = sum(1 for char in display_string if char.isdigit())
    display_hyphen_count = sum(1 for char in display_string if char == "-")
    display_alnum_count = display_alpha_count + display_digit_count
    expected_display_code_len = display_alnum_count + display_hyphen_count

    # There are non-typical values in the code value, while at the same time, display looks like a code value
    if code_len > expected_code_len and display_len == expected_display_code_len:
        return True
    # There are more alphabetic values in the code than in the display
    if code_alpha_count > display_alpha_count:
        return True
    # There are more numeric values in the display than in the code
    if code_digit_count < display_digit_count:
        return True
    # There are too many numeric values in the display for it to be human-readable
    if display_digit_count == display_len or (display_digit_count >= (display_len / 2)):
        return True
    # If there are only alnum or hyphen characters in the code, and it is reasonably short, it is probably fine
    if code_len == expected_code_len and code_len <= display_len:
        return False
    # In FHIR code/display value sets, display has (title case) + spaces, while code is (lowercase or digits) + hyphens
    code_clean = "".join(code_string.split("-"))
    display_clean = "".join(display_string.split(" "))
    if (
        len(code_clean) == len(display_clean)
            and code_clean[0].isupper()
            and display_clean[0].islower()
            and code_clean[0].lower() == display_clean[0]
    ):
        return True
    # We could not identify any issues with this code/display pair
    return False


def convert_source_concept_text_only_spark_export_string_to_json_string(spark_export_string: str) -> str:
    """
    This function is for v5 data migration only. The issue being fixed was a one-time issue from an old ETL script.
    These strings in format {Line n} were created during early days of cancer staging work.
    Many examples of the more desired JSON format, {"text":"Line n"} exist in other data in the same table.
    The value of n does not matter in this case but is usually 1. There are no other cases of spark export data being
    text-only CodeableConcepts like this, so all cases of this spark format in current data are in this form: {Line n}
    @param spark_export_string is a string in the format {anything}. The string inside the braces is not examined.
    @return The string inside the pair of braces (in this case, anything) in this format: {"text":"anything"}
    @raise exception if parsing hits any snags, which it should not
    """
    json_string = "{" + f'"text":"{spark_export_string[1:-1]}"' + "}"
    return json_string


def convert_source_concept_spark_export_string_to_json_string_normalized_ordered(spark_export_string: str) -> str:
    """
    This function is for v5 data migration only. The issue being fixed was a one-time issue from an old ETL script.
    The standard function for converting spark export format data to an ordered, RCDM compliant sourceCodeableConcept.
    Always call is_spark_format(spark_export_string) first to ensure this function will work. See @return notes below.

    @param spark_export_string is an artifact of a legacy issue during an ETL operation, details omitted here.
        Possible values are a malformed FHIR Medication.ingredient.strength Ratio for a target dependsOn (do not
        process, return the input string unchanged) or a CodeableConcept (process and return a serialized JSON string).
    @return JSON serialized string for a FHIR CodeableConcept, if successful. Otherwise, returns the input string.
        This function calls normalized_source_codeable_concept() and serialize_json_object() to return an RCDM model
        compliant sourceCodeableConcept serialized as a string with correctly ordered JSON keys and list members.
        This output is suitable as input to id_helper.py functions as a code_string to create a code_id or mapping_id.
    """
    code_string = convert_source_concept_spark_export_string_to_json_string_unordered(spark_export_string)
    code_object = app.helpers.data_helper.load_json_string(code_string)
    rcdm_object = app.helpers.data_helper.normalized_source_codeable_concept(code_object)
    rcdm_string = app.helpers.data_helper.serialize_json_object(rcdm_object)
    return rcdm_string


def convert_source_concept_spark_export_string_to_json_string_unordered(spark_export_string: str) -> str:
    """
    This function is for v5 data migration only. The issue being fixed was a one-time issue from an old ETL script.
    Always call is_spark_format(spark_export_string) first to ensure this good-enough function will work.
    @param spark_export_string is an artifact of a legacy issue during an ETL operation, details omitted here.
        Possible values are a malformed FHIR Medication.ingredient.strength Ratio for a target dependsOn (do not
        process, return the input string unchanged) or a CodeableConcept (process and return a serialized JSON string).
    @return JSON serialized string for a FHIR CodeableConcept, if successful. Otherwise, returns the input string.
    """
    # reject a malformed Medication.ingredient in spark format
    if re.search("http://unitsofmeasure.org", spark_export_string):
        return spark_export_string

    # init
    json_object: dict = {}
    coding_list = []
    value_list = re.split(r'], ', spark_export_string)

    # coding
    if len(value_list) > 0:
        coding_string = value_list[0][2:]
        coding_value_list = re.split(r'}, \{', coding_string)
        if len(coding_value_list) > 0:
            coding_value_list[0] = coding_value_list[0][1:]
            coding_value_list[-1] = coding_value_list[-1][:-1]
            for coding_value in coding_value_list:
                attribute = re.split(r', ', coding_value)
                coding_object: dict = {}
                if len(attribute) >= 3:
                    first = attribute[0]
                    middle = ", ".join(attribute[1:-1])
                    last = attribute[-1]
                    if first != "null":
                        coding_object.update({"code": first})
                    if middle != "null":
                        coding_object.update({"display": middle})
                    if last != "null":
                        coding_object.update({"system": last})
                elif len(attribute) == 2:
                    first = attribute[0]
                    last = attribute[-1]
                    if first != "null":
                        coding_object.update({"code": first})
                    if last != "null":
                        coding_object.update({"system": last})
                else:
                    return spark_export_string
                if len(coding_object) > 0:
                    coding_list.append(coding_object)
            if len(coding_list) > 0:
                json_object.update({"coding": coding_list})
        else:
            return spark_export_string
    else:
        return spark_export_string

    # text
    if len(value_list) > 1:
        text_value = value_list[1][:-1]
        if text_value != "null":
            json_object.update({"text": text_value})

    # done
    return app.helpers.data_helper.serialize_json_object(json_object)<|MERGE_RESOLUTION|>--- conflicted
+++ resolved
@@ -618,13 +618,8 @@
     """
     # todo: Remove after migration is complete.
     if normalized_json_string is None:
-<<<<<<< HEAD
-        return None, None
+        return f" :{insert_column_name}, ", {f"{insert_column_name}": None}
     jsonb_sql_escaped = app.helpers.data_helper.escape_sql_input_value(normalized_json_string)
-=======
-        return f" :{insert_column_name}, ", {f"{insert_column_name}": None}
-    jsonb_sql_escaped = escape_sql_input_value(normalized_json_string)
->>>>>>> 48e0dbf5
     if jsonb_sql_escaped is None:
         insert_binding_string = f" :{insert_column_name}, "
         insert_none_value = {f"{insert_column_name}": None}
