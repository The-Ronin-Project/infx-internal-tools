from datetime import datetime
import uuid
from typing import List, Dict, Union, Optional
from dataclasses import dataclass

from sqlalchemy import text
from functools import lru_cache
import app.models.codes
from app.database import get_db
from app.errors import BadRequestWithCode, NotFoundException
from app.value_sets.models import ValueSet, ValueSetVersion

# Need reference ranges for labs and vitals


@dataclass
class Registry:
    uuid: uuid.UUID
    title: str
    registry_type: str  # not an enum so users can create new types of registries w/o code change
    sorting_enabled: bool

    def __post_init__(self):
        self.groups = []

    @classmethod
    def create(cls, title: str, registry_type: str, sorting_enabled: bool):
        conn = get_db()
        # Check for duplicate registry names
        existing_registry = conn.execute(
            text(
                """  
                SELECT * FROM flexible_registry.registry  
                WHERE title = :title  
                """
            ),
            {"title": title},
        ).fetchone()

        if existing_registry:
            raise BadRequestWithCode(
                "Registry.title.duplicate",
                "Cannot create a new registry with the same title as an existing one",
            )

        registry_uuid = uuid.uuid4()
        conn.execute(
            text(
                """
                insert into flexible_registry.registry
                (uuid, title, registry_type, sorting_enabled)
                values
                (:uuid, :title, :registry_type, :sorting_enabled)
                """
            ),
            {
                "uuid": registry_uuid,
                "title": title,
                "registry_type": registry_type,
                "sorting_enabled": sorting_enabled,
            },
        )
        return cls.load(registry_uuid)

    @classmethod
    def load(cls, registry_uuid):
        conn = get_db()
        result = conn.execute(
            text(
                """
                select * from flexible_registry.registry
                where uuid=:registry_uuid
                """
            ),
            {"registry_uuid": registry_uuid},
        ).fetchone()

        if result is None:
            raise NotFoundException(f"No Registry found with UUID: {registry_uuid}")

        return cls(
            uuid=registry_uuid,
            title=result.title,
            registry_type=result.registry_type,
            sorting_enabled=result.sorting_enabled,
        )

    @classmethod
    def load_all_registries(cls) -> List["Registry"]:
        conn = get_db()
        results = conn.execute(
            text(
                """
                select * from flexible_registry.registry
                """
            )
        )

        return [
            cls(
                uuid=result.uuid,
                title=result.title,
                registry_type=result.registry_type,
                sorting_enabled=result.sorting_enabled,
            )
            for result in results
        ]

    def load_groups(self):
        conn = get_db()
        results = conn.execute(
            text(
                """  
                SELECT * FROM flexible_registry."group"  
                WHERE registry_uuid = :registry_uuid
                order by sequence  
                """
            ),
            {"registry_uuid": self.uuid},
        ).fetchall()

        if results is None:
            raise NotFoundException(
                f"No Groups found for Registry with UUID: {self.uuid}"
            )

        groups = []
        for result in results:
            group = Group(
                uuid=result.uuid,
                registry=self,
                title=result.title,
                sequence=result.sequence,
            )
            groups.append(group)

        self.groups = groups

    def update(self, title=None, sorting_enabled=None, registry_type=None):
        conn = get_db()

        if title is not None:
            conn.execute(
                text(
                    """  
                    UPDATE flexible_registry.registry  
                    SET title=:title  
                    WHERE uuid=:registry_uuid  
                    """
                ),
                {"title": title, "registry_uuid": self.uuid},
            )
            self.title = title

        if sorting_enabled is not None:
            conn.execute(
                text(
                    """  
                    UPDATE flexible_registry.registry  
                    SET sorting_enabled=:sorting_enabled  
                    WHERE uuid=:registry_uuid  
                    """
                ),
                {"sorting_enabled": sorting_enabled, "registry_uuid": self.uuid},
            )
            self.sorting_enabled = sorting_enabled

        if registry_type is not None:
            conn.execute(
                text(
                    """  
                        UPDATE flexible_registry.registry  
                        SET registry_type=:registry_type  
                        WHERE uuid=:registry_uuid  
                        """
                ),
                {"registry_type": registry_type, "registry_uuid": self.uuid},
            )
            self.registry_type = registry_type

    def serialize(self):
        return {
            "uuid": self.uuid,
            "title": self.title,
            "registry_type": self.registry_type,
            "sorting_enabled": self.sorting_enabled,
        }


@dataclass
class Group:
    uuid: uuid.UUID
    registry: Registry
    title: str
    sequence: int

    @classmethod
    def create(
        cls,
        registry_uuid,
        title,
    ):
        conn = get_db()
        group_uuid = uuid.uuid4()

        conn.execute(
            text(
                """
                INSERT INTO flexible_registry."group"
                ("uuid", "registry_uuid", "title", "sequence")
                VALUES
                (:uuid, :registry_uuid, :title, (
                        SELECT COALESCE(MAX(sequence), 0) + 1
                        FROM flexible_registry.group
                        WHERE registry_uuid = :registry_uuid
                    )
                )
                """
            ),
            {
                "uuid": group_uuid,
                "registry_uuid": registry_uuid,
                "title": title,
            },
        )

        return cls.load(group_uuid)

    @classmethod
    def load(cls, group_uuid):
        conn = get_db()
        result = conn.execute(
            text(
                """
                SELECT * FROM flexible_registry."group"
                WHERE "uuid" = :group_uuid
                """
            ),
            {"group_uuid": group_uuid},
        ).fetchone()

        if result is None:
            raise NotFoundException(f"No Group found with UUID: {group_uuid}")

        registry = Registry.load(result.registry_uuid)

        return cls(
            uuid=result.uuid,
            title=result.title,
            sequence=result.sequence,
            registry=registry,
        )

    def load_members(self):
        group_uuid = self.uuid
        conn = get_db()
        results = conn.execute(
            text(
                """  
<<<<<<< HEAD
                SELECT * FROM flexible_registry.group_member  
=======
                SELECT * FROM flexible_registry.group_member
>>>>>>> 0514eee2
                WHERE group_uuid = :group_uuid
                order by sequence  
                """
            ),
            {"group_uuid": group_uuid},
        ).fetchall()

        if results is None:
            raise NotFoundException(
                f"No Members found for Group with UUID: {group_uuid}"
            )

        members = []
        for result in results:
<<<<<<< HEAD
            value_set = ValueSet.load(result.value_set_uuid)
            member = GroupMember(
                uuid=result.uuid,
                group=self,
=======
            value_set = ValueSet.load(
                result.value_set_uuid
            )  # Load the ValueSet instance
            member = GroupMember(
                uuid=result.uuid,
                group=self,  # Pass the group instance instead of the group_uuid
>>>>>>> 0514eee2
                title=result.title,
                sequence=result.sequence,
                value_set=value_set,
            )
            members.append(member)

        self.members = members

    def update(self, title):
        conn = get_db()
        if title is not None:
            conn.execute(
                text(
                    """    
                    UPDATE flexible_registry."group"    
                    SET title=:title    
                    WHERE "uuid"=:group_uuid    
                    """
                ),
                {"title": title, "group_uuid": self.uuid},
            )
            self.title = title

    def delete(self):
        conn = get_db()
        conn.execute(
            text(
                """  
                DELETE FROM flexible_registry."group"  
                WHERE "uuid" = :group_uuid  
                """
            ),
            {"group_uuid": self.uuid},
        )

    def serialize(self):
        return {
            "uuid": self.uuid,
            "registry_uuid": self.registry.uuid,
            "title": self.title,
            "sequence": self.sequence,
        }


@dataclass
class GroupMember:
    uuid: uuid.UUID
    group: Group
    title: str
    sequence: int
    value_set: ValueSet

    @classmethod
    def create(cls, group_uuid, title, value_set_uuid, **kwargs):
        """
        In order to allow effective subclassing, this method will NOT return the created resource.
        Instead, it will call a `post_create_hook` that can be overridden in subclasses to perform additional processing
        and then return the new resource.
        """
        conn = get_db()
        gm_uuid = uuid.uuid4()

        conn.execute(
            text(
                """
                INSERT INTO flexible_registry."group_member"
                ("uuid", "group_uuid", "title", "value_set_uuid", "sequence")
                VALUES
                (:uuid, :group_uuid, :title, :value_set_uuid, (
                        SELECT COALESCE(MAX(sequence), 0) + 1
                        FROM flexible_registry.group_member
                        WHERE group_uuid = :group_uuid
                    )
                )
                """
            ),
            {
                "uuid": gm_uuid,
                "group_uuid": group_uuid,
                "title": title,
                "value_set_uuid": value_set_uuid,
            },
        )

        return cls.post_create_hook(gm_uuid, **kwargs)

    @classmethod
    def post_create_hook(cls, gm_uuid, **kwargs):
        """
        To be overridden in subclasses to save additional data to accessory tables
        """
        return cls.load(gm_uuid)

    @classmethod
    def load(cls, uuid):
        data = cls.fetch_data(uuid)
        return cls.create_instance_from_data(**data)

    @classmethod
    def fetch_data(cls, uuid):
        conn = get_db()
        result = conn.execute(
            text(
                """
                SELECT * FROM flexible_registry."group_member"
                WHERE "uuid" = :uuid
                """
            ),
            {"uuid": uuid},
        ).fetchone()

        if not result:
            raise NotFoundException(f"No Group Member found with UUID: {uuid}")

        if result:
            return {
                "uuid": result.uuid,
                "group": Group.load(result.group_uuid),
                "title": result.title,
                "sequence": result.sequence,
                "value_set": ValueSet.load(result.value_set_uuid),
            }
        return None

    @classmethod
    def create_instance_from_data(cls, **data):
        return cls(
            uuid=data["uuid"],
            group=data["group"],
            title=data["title"],
            sequence=data["sequence"],
            value_set=data["value_set"],
        )

    def update(self, title=None, value_set_uuid=None):
        conn = get_db()

        if title is not None:
            conn.execute(
                text(
                    """  
                    UPDATE flexible_registry.group_member  
                    SET title=:title  
                    WHERE uuid=:member_uuid  
                    """
                ),
                {"title": title, "member_uuid": self.uuid},
            )
            self.title = title

        if value_set_uuid is not None:
            # Load the new ValueSet instance using the provided value_set_uuid
            new_value_set = ValueSet.load(value_set_uuid)
            if new_value_set is None:
                raise NotFoundException(
                    f"No ValueSet found with UUID: {value_set_uuid}"
                )
            conn.execute(
                text(
                    """  
                    UPDATE flexible_registry.group_member  
                    SET value_set_uuid=:value_set_uuid  
                    WHERE uuid=:member_uuid  
                    """
                ),
                {"value_set_uuid": value_set_uuid, "member_uuid": self.uuid},
            )
            self.value_set = new_value_set

    def delete(self):
        conn = get_db()
        conn.execute(
            text(
                """  
                DELETE FROM flexible_registry.group_member  
                WHERE "uuid" = :member_uuid  
                """
            ),
            {"member_uuid": self.uuid},
        )

    def serialize(self):
        return {
            "uuid": self.uuid,
            "group_uuid": self.group.uuid,
            "title": self.title,
            "sequence": self.sequence,
            "value_set_uuid": self.value_set.uuid,
        }


@dataclass
class VitalsGroupMember(GroupMember):
    # todo: extra data declarations go here

    @classmethod
    def create(cls, group_uuid, title, value_set_uuid, **kwargs):
        # todo: alidate any additional data required for vitals here

        super().create(group_uuid, title, value_set_uuid)

    @classmethod
    def post_create_hook(cls, gm_uuid, **kwargs):
        # todo: save additional data for vitals to appropriate table
        pass

    @classmethod
    def fetch_data(cls, uuid):
        # todo: implement
        pass

    @classmethod
    def create_instance_from_data(cls, **data):
        # todo: implement
        pass

    def serialize(self):
        # todo: implement
        pass


@dataclass
class LabsGroupMember(GroupMember):
    minimum_panel_members: int

    @classmethod
    def create(cls, group_uuid, title, value_set_uuid, **kwargs):
        if "minimum_panel_members" not in kwargs:
            raise BadRequestWithCode(
                "missing-required-param",
                "minimum_panel_members is required to add lab to panel",
            )

        super().create(group_uuid, title, value_set_uuid)

    @classmethod
    def post_create_hook(cls, gm_uuid, **kwargs):
        minimum_panel_members = kwargs["minimum_panel_members"]

        conn = get_db()
        conn.execute(
            """
            INSERT INTO flexible_registry.labs
            (group_member_uuid, minimum_panel_members)
            values
            (:group_member_uuid, :minimum_panel_members)
            """,
            {
                "group_member_uuid": gm_uuid,
                "minimum_panel_members": minimum_panel_members,
            },
        )

        return cls.load(gm_uuid)

    @classmethod
    def fetch_data(cls, gm_uuid):
        data = super().fetch_data(uuid)

        # If there's no data for the given uuid, return None
        if not data:
            return None

        # Load additional data or modify existing data
        conn = get_db()
        result = conn.execute(
            """
            select * from flexible_registry.labs
            where group_member_uuid=:gm_uuid
            """,
            {"gm_uuid": gm_uuid},
        ).fetchone()
        data["minimum_panel_members"] = result.minimum_panel_members

        return data

    @classmethod
    def create_instance_from_data(cls, **data):
        return cls(
            uuid=data["uuid"],
            group=data["group"],
            title=data["title"],
            sequence=data["sequence"],
            value_set=data["value_set"],
            minimum_panel_members=data["minimum_panel_members"],
        )

    def serialize(self):
        serialized = super().serialize()
        serialized["minimum_panel_members"] = self.minimum_panel_members
        return serialized<|MERGE_RESOLUTION|>--- conflicted
+++ resolved
@@ -257,11 +257,7 @@
         results = conn.execute(
             text(
                 """  
-<<<<<<< HEAD
                 SELECT * FROM flexible_registry.group_member  
-=======
-                SELECT * FROM flexible_registry.group_member
->>>>>>> 0514eee2
                 WHERE group_uuid = :group_uuid
                 order by sequence  
                 """
@@ -276,19 +272,10 @@
 
         members = []
         for result in results:
-<<<<<<< HEAD
             value_set = ValueSet.load(result.value_set_uuid)
             member = GroupMember(
                 uuid=result.uuid,
                 group=self,
-=======
-            value_set = ValueSet.load(
-                result.value_set_uuid
-            )  # Load the ValueSet instance
-            member = GroupMember(
-                uuid=result.uuid,
-                group=self,  # Pass the group instance instead of the group_uuid
->>>>>>> 0514eee2
                 title=result.title,
                 sequence=result.sequence,
                 value_set=value_set,
