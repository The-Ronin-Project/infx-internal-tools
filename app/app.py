--- conflicted
+++ resolved
@@ -87,7 +87,6 @@
         logger.critical(e.description, stack_info=True)
         return jsonify({"message": e.description}), e.code
 
-<<<<<<< HEAD
     # UseCase Endpoints
     @app.route("/usecase/", methods=["GET"])
     def use_case_registry():
@@ -150,11 +149,7 @@
                 set_up_use_case_teams_link(use_case_uuid, team.team_uuid)
             return jsonify({"status": "success"}), 200
 
-            # Survey Endpoints
-
-=======
     # Survey Endpoints
->>>>>>> d695ba98
     @app.route("/surveys/<string:survey_uuid>")
     def export_survey(survey_uuid):
         """
@@ -272,8 +267,6 @@
         convert_last_update = DataNormalizationRegistry.convert_gmt_time(last_update)
         return convert_last_update
 
-<<<<<<< HEAD
-=======
     @app.route("/data_normalization/outstanding_mapping_rows", methods=["GET"])
     def outstanding_errors():
         incremental_load_concept_map = concept_maps_models.ConceptMap(
@@ -305,7 +298,6 @@
         tasks.load_outstanding_codes_to_new_concept_map_version(concept_map_uuid)
         return "OK"
 
->>>>>>> d695ba98
     @app.route("/TerminologyUpdate/ValueSets/report", methods=["GET"])
     def terminology_update_value_set_report():
         """
