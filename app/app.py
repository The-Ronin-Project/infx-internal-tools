from io import StringIO
from uuid import UUID
import re
import logging
from app.helpers.structlog import config_structlog, common_handler
import structlog
import os
from flask import Flask, jsonify, request, Response
from decouple import config
from app.models.value_sets import *
from app.models.surveys import *
from werkzeug.exceptions import HTTPException

# Configure the logger when the application is imported. This ensures that
# everything below uses the same configured logger.
config_structlog()
logger = structlog.getLogger()

<<<<<<< HEAD
# This configures _all other loggers_ including every dependent module that
# has logging implemented to have the format defined in the helper module.
root_logger = logging.getLogger().root
root_logger.addHandler(common_handler)
=======
app = Flask(__name__)
app.config['MOCK_DB'] = config('MOCK_DB', default=False)
app.config['ENABLE_DATADOG_APM'] = config('ENABLE_DATADOG_APM', default=True)
>>>>>>> e67ebbcc


def create_app(script_info=None):

    app = Flask(__name__)
    app.config['MOCK_DB'] = bool(os.environ.get('MOCK_DB', False))
    app.config['ENABLE_DATADOG_APM'] = bool(os.environ.get('ENABLE_DATADOG_APM', True))
 
    if app.config['ENABLE_DATADOG_APM']:
        from ddtrace import patch_all
        patch_all()

    @app.route('/ping')
    def ping():
        return 'OK'
    
    @app.errorhandler(HTTPException)
    def handle_exception(e):
        logger.critical(e.description, stack_info=True)
        return jsonify({"message": e.description}), e.code
    
    # FHIR endpoint
    @app.route('/ValueSet/<string:uuid>/$expand')
    def expand_value_set(uuid):
        force_new = request.values.get('force_new') == 'true'
        vs_version = ValueSetVersion.load(uuid)
        vs_version.expand(force_new=force_new)
        return jsonify(vs_version.serialize())

    @app.route('/ValueSets/')
    def get_all_value_sets_metadata():
        active_only = False if request.values.get('active_only') == 'false' else True
        return jsonify(ValueSet.load_all_value_set_metadata(active_only))

    @app.route('/ValueSets/all/')
    def get_all_value_sets():
        status = request.values.get('status').split(',')
        value_sets = ValueSet.load_all_value_sets_by_status(status)
        for x in value_sets: x.expand()
        serialized = [x.serialize() for x in value_sets]
        return jsonify(serialized)

    @app.route('/ValueSets/<string:identifier>/versions/')
    def get_value_set_versions(identifier):
        uuid = ValueSet.name_to_uuid(identifier)
        return jsonify(ValueSet.load_version_metadata(uuid))

    @app.route('/ValueSets/<string:identifier>/most_recent_active_version')
    def get_most_recent_version(identifier):
        uuid = ValueSet.name_to_uuid(identifier)
        version = ValueSet.load_most_recent_active_version(uuid)
        version.expand()
        return jsonify(version.serialize())

    @app.route('/ValueSets/expansions/<string:expansion_uuid>/report')
    def load_expansion_report(expansion_uuid):
        report = ValueSetVersion.load_expansion_report(expansion_uuid)
        file_buffer = StringIO()
        file_buffer.write(report)
        file_buffer.seek(0)
        response = Response(
            file_buffer,
            mimetype="text/plain",
            headers={
            "Content-Disposition": f"attachment; filename={expansion_uuid}-report.csv"
            }
        )
        return response

    @app.route('/ValueSets/rule_set/execute', methods=['POST'])
    def process_rule_set():
        """ Allows for the real-time execution of rules, used on the front-end to preview output of a rule set"""
        rules_input = request.get_json()
        result = execute_rules(rules_input)
        return jsonify(result)

    @app.route('/surveys/<string:survey_uuid>')
    def export_survey(survey_uuid):
        organization_uuid = request.values.get("organization_uuid")
        # print(survey_uuid, organization_uuid)
        exporter = SurveyExporter(survey_uuid, organization_uuid)

        file_buffer = StringIO()
        exporter.export_survey().to_csv(file_buffer)
        file_buffer.seek(0)
        response = Response(
            file_buffer, 
            mimetype="text/csv",
            headers={
                "Content-Disposition": f"attachment; filename={exporter.survey_title} {exporter.organization_name}.csv"
            })
        return response
    return app

application = create_app()<|MERGE_RESOLUTION|>--- conflicted
+++ resolved
@@ -15,17 +15,10 @@
 # everything below uses the same configured logger.
 config_structlog()
 logger = structlog.getLogger()
-
-<<<<<<< HEAD
 # This configures _all other loggers_ including every dependent module that
 # has logging implemented to have the format defined in the helper module.
 root_logger = logging.getLogger().root
 root_logger.addHandler(common_handler)
-=======
-app = Flask(__name__)
-app.config['MOCK_DB'] = config('MOCK_DB', default=False)
-app.config['ENABLE_DATADOG_APM'] = config('ENABLE_DATADOG_APM', default=True)
->>>>>>> e67ebbcc
 
 
 def create_app(script_info=None):
