import io
from bdb import effective
from io import StringIO
import string
from uuid import UUID, uuid4
import logging
from app.helpers.structlog import config_structlog, common_handler
import structlog
import os
from flask import Flask, jsonify, request, Response, make_response
from decouple import config
from app.database import close_db
from app.models.value_sets import *
from app.models.concept_maps import *
from app.models.surveys import *
from app.models.patient_edu import *
from app.models.concept_map_versioning import *
from app.models.data_ingestion_registry import DataNormalizationRegistry
from app.errors import BadRequestWithCode
from app.helpers.simplifier_helper import (
    publish_to_simplifier,
)
import app.models.rxnorm as rxnorm
from werkzeug.exceptions import HTTPException
from app.helpers.oci_helper import (
    version_set_status_active,
    get_object_type_from_db,
    get_object_type_from_object_store,
    set_up_object_store,
    get_json_from_oci,
)

# Configure the logger when the application is imported. This ensures that
# everything below uses the same configured logger.
config_structlog()
logger = structlog.getLogger()
# This configures _all other loggers_ including every dependent module that
# has logging implemented to have the format defined in the helper module.
root_logger = logging.getLogger().root
root_logger.addHandler(common_handler)


def create_app(script_info=None):
    """
    Initializes and returns the Flask app instance.
    Sets up configurations and registers routes and error handlers.
    """
    app = Flask(__name__)
    app.config["MOCK_DB"] = config("MOCK_DB", False)
    app.config["ENABLE_DATADOG_APM"] = config("ENABLE_DATADOG_APM", True)

    if app.config["ENABLE_DATADOG_APM"]:
        from ddtrace import patch_all

        patch_all()

    app.teardown_appcontext(close_db)

    @app.route("/ping")
    def ping():
        """Returns a simple 'OK' response to indicate that the service is up and running."""
        return "OK"

    @app.errorhandler(BadRequestWithCode)
    def handle_bad_request_with_code(e):
        """Handles BadRequestWithCode exceptions by returning a JSON response with the appropriate error code and message."""
        return jsonify({"code": e.code, "message": e.description}), e.http_status_code

    @app.errorhandler(HTTPException)
    def handle_exception(e):
        """Handles general HTTPExceptions by returning a JSON response with the appropriate error message and status code."""
        logger.critical(e.description, stack_info=True)
        return jsonify({"message": e.description}), e.code

    # Value Set Endpoints
    # FHIR endpoint
    @app.route("/ValueSet/<string:uuid>/$expand")
    def expand_value_set(uuid):
        """Expands the specified ValueSet and returns it as a JSON object."""
        force_new = request.values.get("force_new") == "true"
        vs_version = ValueSetVersion.load(uuid)
        vs_version.expand(force_new=force_new)
        return jsonify(vs_version.serialize())

    @app.route("/ValueSets/", methods=["GET", "POST"])
    def get_all_value_sets_metadata():
        """
        Handles both GET and POST requests for ValueSets metadata.
        GET: Returns a list of metadata for all ValueSets.
        POST: Creates a new ValueSet and returns its metadata.
        """
        if request.method == "GET":
            active_only = (
                False if request.values.get("active_only") == "false" else True
            )
            return jsonify(ValueSet.load_all_value_set_metadata(active_only))
        if request.method == "POST":
            name = request.json.get("name")
            title = request.json.get("title")
            publisher = request.json.get("publisher")
            contact = request.json.get("contact")
            value_set_description = request.json.get("value_set_description")
            immutable = request.json.get("immutable")
            experimental = request.json.get("experimental")
            purpose = request.json.get("purpose")
            vs_type = request.json.get("type")
            use_case_uuid = request.json.get("use_case_uuid")
            effective_start = request.json.get("effective_start")
            effective_end = request.json.get("effective_end")
            version_description = request.json.get("version_description")

            new_vs = ValueSet.create(
                name=name,
                title=title,
                publisher=publisher,
                contact=contact,
                value_set_description=value_set_description,
                immutable=immutable,
                experimental=experimental,
                purpose=purpose,
                vs_type=vs_type,
                use_case_uuid=use_case_uuid,
                effective_start=effective_start,
                effective_end=effective_end,
                version_description=version_description,
            )
            return jsonify(new_vs.serialize())

    @app.route("/ValueSets/<string:identifier>/duplicate", methods=["POST"])
    def duplicate_value_set_and_version(identifier):
        """Duplicates a ValueSet and its associated version, returning the new ValueSet's UUID."""
        value_set = ValueSet.load(identifier)
        name = (request.json.get("name"),)
        title = (request.json.get("title"),)
        contact = (request.json.get("contact"),)
        value_set_description = (request.json.get("value_set_description"),)
        purpose = (request.json.get("purpose"),)
        effective_start = request.json.get("effective_start")
        effective_end = request.json.get("effective_end")
        version_description = request.json.get("version_description")
        duplicated_value_set_uuid = value_set.duplicate_vs(
            name,
            title,
            contact,
            value_set_description,
            purpose,
            effective_start,
            effective_end,
            version_description,
            use_case_uuid=None,
        )
        return str(duplicated_value_set_uuid), 201

    @app.route(
        "/ValueSets/<string:value_set_uuid>/versions/<string:version_uuid>/rules/update_terminology",
        methods=["POST"],
    )
    def update_terminology_version_of_rules_in_value_set(value_set_uuid, version_uuid):
        """Updates the terminology version of rules in the specified ValueSet version."""
        old_terminology_version_uuid = request.json.get("old_terminology_version_uuid")
        new_terminology_version_uuid = request.json.get("new_terminology_version_uuid")

        value_set_version = ValueSetVersion.load(version_uuid)
        value_set_version.update_rules_for_terminology(
            old_terminology_version_uuid=old_terminology_version_uuid,
            new_terminology_version_uuid=new_terminology_version_uuid,
        )
        return "OK"

    @app.route(
        "/ValueSetRules/<string:rule_uuid>",
        methods=["PATCH"],
    )
    def update_single_rule(rule_uuid):
        """Updates the terminology version of a single ValueSet rule."""
        new_terminology_version_uuid = request.json.get("new_terminology_version_uuid")
        rule = VSRule.load(rule_uuid)
        rule.update(new_terminology_version_uuid)
        return "OK"

    @app.route(
        "/ValueSets/<string:value_set_uuid>/versions/<string:version_uuid>",
        methods=["PATCH"],
    )
    def version_status_update(value_set_uuid, version_uuid):
        """Updates the status of a ValueSet version."""
        new_status = request.json.get("status")
        vs_version = ValueSetVersion.load(version_uuid)
        vs_version.update(status=new_status)
        return "OK"

    @app.route("/ValueSets/all/")
    def get_all_value_sets():
        """Returns a list of all ValueSets with their expanded content, filtered by status."""
        status = request.values.get("status").split(",")
        value_sets = ValueSet.load_all_value_sets_by_status(status)
        for x in value_sets:
            x.expand()
        serialized = [x.serialize() for x in value_sets]
        return jsonify(serialized)

    @app.route("/ValueSets/<string:identifier>/versions/")
    def get_value_set_versions(identifier):
        """Returns a list of metadata for all versions of a specified ValueSet."""
        uuid = ValueSet.name_to_uuid(identifier)
        return jsonify(ValueSet.load_version_metadata(uuid))

    @app.route("/ValueSets/<string:identifier>/versions/new", methods=["POST"])
    def create_new_vs_version(identifier):
        """Creates a new version of a specified ValueSet and returns its UUID."""
        value_set = ValueSet.load(identifier)
        effective_start = request.json.get("effective_start")
        effective_end = request.json.get("effective_end")
        description = request.json.get("description")
        new_version_uuid = value_set.create_new_version_from_previous(
            effective_start, effective_end, description
        )
        return str(new_version_uuid), 201

    @app.route("/ValueSets/<string:value_set_uuid>", methods=["DELETE"])
    def delete_value_set(value_set_uuid):
        """Deletes a ValueSet and returns a 'Deleted' confirmation."""
        value_set = ValueSet.load(value_set_uuid)
        value_set.delete()
        return "Deleted", 200

    # @app.route('/ValueSets/<string:value_set_uuid>/versions/<string:vs_version_uuid>', methods=['DELETE'])
    # def delete_vs_version(value_set_uuid, vs_version_uuid):
    #     vs_version = ValueSetVersion.load(vs_version_uuid)
    #     if str(vs_version.value_set.uuid) != str(value_set_uuid):
    #         raise BadRequest(f"{vs_version_uuid} is not a version of value set with uuid {value_set_uuid}")
    #     vs_version.delete()
    #     return "Deleted", 200

    @app.route(
        "/ValueSets/<string:value_set_uuid>/versions/<string:vs_version_uuid>/explicitly_included_codes/",
        methods=["POST", "GET"],
    )
    def explicitly_included_code_to_vs_version(value_set_uuid, vs_version_uuid):
        """
        Handles both GET and POST requests for explicitly included codes in a ValueSet version.
        GET: Returns a list of all explicitly included codes for the specified ValueSet version.
        POST: Adds an explicitly included code to the specified ValueSet version and returns a 'Created' confirmation.
        """
        if request.method == "GET":
            vs_version = ValueSetVersion.load(vs_version_uuid)
            explicit_code_inclusions = ExplicitlyIncludedCode.load_all_for_vs_version(
                vs_version
            )
            return jsonify([x.serialize() for x in explicit_code_inclusions])

        if request.method == "POST":
            code_uuid = request.json.get("code_uuid")
            code = Code.load_from_custom_terminology(code_uuid)
            vs_version = ValueSetVersion.load(vs_version_uuid)

            new_explicit_code = ExplicitlyIncludedCode(
                code=code, value_set_version=vs_version, review_status="pending"
            )
            new_explicit_code.save()
            return "Created", 201

    @app.route("/ValueSets/<string:identifier>/most_recent_active_version")
    def get_most_recent_version(identifier):
        """Returns the most recent active version"""
        uuid = ValueSet.name_to_uuid(identifier)
        version = ValueSet.load_most_recent_active_version(uuid)
        version.expand()
        return jsonify(version.serialize())

    @app.route("/ValueSets/expansions/<string:expansion_uuid>/report")
    def load_expansion_report(expansion_uuid):
        """
        Retrieve a report for a specific ValueSet expansion identified by the expansion_uuid.
        Returns the report as a CSV file attachment.
        """
        report = ValueSetVersion.load_expansion_report(expansion_uuid)
        file_buffer = StringIO()
        file_buffer.write(report)
        file_buffer.seek(0)
        response = Response(
            file_buffer,
            mimetype="text/plain",
            headers={
                "Content-Disposition": f"attachment; filename={expansion_uuid}-report.csv"
            },
        )
        return response

    @app.route("/ValueSets/rule_set/execute", methods=["POST"])
    def process_rule_set():
        """Allows for the real-time execution of rules, used on the front-end to preview output of a rule set"""
        rules_input = request.get_json()
        result = execute_rules(rules_input)
        return jsonify(result)

    @app.route(
        "/ValueSets/diff",
        methods=["GET"],
    )
    def diff_new_version_against_previous():
        """
        Compare a new ValueSet version against a previous version using their UUIDs.
        Returns the differences between the versions as JSON data.
        """
        previous_version_uuid = request.json.get("previous_version_uuid")
        new_version_uuid = request.json.get("new_version_uuid")
        diff = ValueSetVersion.diff_for_removed_and_added_codes(
            previous_version_uuid, new_version_uuid
        )
        return jsonify(diff)

    @app.route("/ValueSets/<string:version_uuid>/prerelease", methods=["GET", "POST"])
    def get_value_set_version_prerelease(version_uuid):
        """
        Retrieve or create a prerelease version of a ValueSet identified by the version_uuid.
        Handles both GET and POST requests.
        Returns JSON data for the prerelease ValueSet version.
        """
        object_type = "value_set"
        if request.method == "POST":
            force_new = request.values.get("force_new") == "true"
            vs_version = ValueSetVersion.load(version_uuid)
            vs_version.expand(force_new=force_new)
            value_set_to_json, initial_path = vs_version.prepare_for_oci()
            value_set_to_datastore = set_up_object_store(
                value_set_to_json, initial_path, folder="prerelease"
            )
            return jsonify(value_set_to_datastore)
        if request.method == "GET":
            value_set = get_object_type_from_db(version_uuid)
            if not value_set:
                return {"message": "value_set uuid not found."}
            value_set_from_object_store = get_object_type_from_object_store(
                object_type, value_set, folder="prerelease"
            )
            return jsonify(value_set_from_object_store)

    @app.route("/ValueSets/<string:version_uuid>/published", methods=["GET", "POST"])
    def get_value_set_version_published(version_uuid):
        """
        Retrieve or publish a ValueSet version identified by the version_uuid.

        This endpoint handles both GET and POST requests. For GET requests, it returns the JSON data
        for the published ValueSet version. For POST requests, it publishes the ValueSet version to OCI,
        sets the version to active,applicable previous versions are retired or obsolete, pushes to Simplifier, and
        returns the JSON data of the published ValueSet.

        Args:
            version_uuid (str): The UUID of the ValueSet version to retrieve or publish.

        Returns:
            flask.Response: A JSON response containing the data of the published ValueSet version.

        Raises:
            NotFound: If the ValueSet version with the specified UUID is not found.
        """
        # object_type = "value_set"
        if request.method == "POST":
            force_new = request.values.get("force_new") == "true"
            vs_version = ValueSetVersion.load(version_uuid)
            vs_version.expand(force_new=force_new)
            value_set_to_json, initial_path = vs_version.prepare_for_oci()
            value_set_to_json_copy = (
                value_set_to_json.copy()
            )  # Simplifier requires status

            value_set_to_datastore = set_up_object_store(
                value_set_to_json, initial_path, folder="published"
            )

            vs_version.version_set_status_active()
            vs_version.retire_and_obsolete_previous_version()
<<<<<<< HEAD
            value_set_uuid = vs_version.value_set.uuid
            resource_type = "ValueSet"  # param for Simplifier
            value_set_to_json_copy["status"] = "active"
            publish_to_simplifier(resource_type, value_set_uuid, value_set_to_json_copy)
=======

>>>>>>> e071033d
            return jsonify(value_set_to_datastore)

        if request.method == "GET":
            return_content = request.values.get("return_content")
            if return_content == "false":
                return_content = False

            value_set_version = ValueSetVersion.load(version_uuid)

            value_set_from_object_store = get_json_from_oci(
                resource_type="value_set",
                resource_schema_version=VALUE_SET_SCHEMA_VERSION,
                release_status="published",
                resource_id=value_set_version.value_set.uuid,
                resource_version=value_set_version.version,
                return_content=return_content,
            )
            return jsonify(value_set_from_object_store)

    # Survey Endpoints
    @app.route("/surveys/<string:survey_uuid>")
    def export_survey(survey_uuid):
        """
        Export a survey identified by the survey_uuid as a CSV file.
        Returns the survey data as a CSV file attachment.
        """
        organization_uuid = request.values.get("organization_uuid")
        # print(survey_uuid, organization_uuid)
        exporter = SurveyExporter(survey_uuid, organization_uuid)

        file_buffer = StringIO()
        exporter.export_survey().to_csv(file_buffer)
        file_buffer.seek(0)
        response = Response(
            file_buffer,
            mimetype="text/csv",
            headers={
                "Content-Disposition": f"attachment; filename={exporter.survey_title} {exporter.organization_name}.csv"
            },
        )
        return response

    @app.route("/SourceConcepts/<string:source_concept_uuid>", methods=["PATCH"])
    def update_source_concept(source_concept_uuid):
        """
        Update the comments field of a source concept identified by the source_concept_uuid.
        Returns a status message.
        """
        comments = request.json.get("comments")
        update_comments_source_concept(
            source_concept_uuid=source_concept_uuid, comments=comments
        )
        return "OK"

    # Concept Map Endpoints
    @app.route("/ConceptMaps/actions/new_version_from_previous", methods=["POST"])
    def new_cm_version_from_previous():
        """
        Create a new ConceptMap version based on a previous version.
        Takes input from the request payload.
        Returns a status message.
        """
        previous_version_uuid = request.json.get("previous_version_uuid")
        new_version_description = request.json.get("new_version_description")
        new_version_num = request.json.get("new_version_num")
        new_source_value_set_version_uuid = request.json.get(
            "new_source_value_set_version_uuid"
        )
        new_target_value_set_version_uuid = request.json.get(
            "new_target_value_set_version_uuid"
        )

        new_version = ConceptMap.new_version_from_previous(
            previous_version_uuid=previous_version_uuid,
            new_version_description=new_version_description,
            new_version_num=new_version_num,
            new_source_value_set_version_uuid=new_source_value_set_version_uuid,
            new_target_value_set_version_uuid=new_target_value_set_version_uuid,
        )
        return "OK"

    @app.route("/ConceptMaps/<string:version_uuid>", methods=["GET"])
    def get_concept_map_version(version_uuid):
        """
        Retrieve a specific ConceptMap version identified by the version_uuid.
        Returns the ConceptMap version as JSON data.
        """
        concept_map_version = ConceptMapVersion(version_uuid)
        concept_map_to_json = concept_map_version.serialize()
        return jsonify(concept_map_to_json)

    @app.route("/ConceptMaps/<string:version_uuid>/actions/index", methods=["POST"])
    def index_targets(version_uuid):
        """
        Index the targets of a ConceptMap version identified by the version_uuid.
        Returns a status message.
        """
        target_value_set_version_uuid = request.json.get(
            "target_value_set_version_uuid"
        )
        ConceptMap.index_targets(
            version_uuid, target_value_set_version_uuid=target_value_set_version_uuid
        )
        return "OK"

    @app.route("/ConceptMaps/", methods=["POST"])
    def create_initial_concept_map_and_version_one():
        """
        Create an initial ConceptMap and its first version based on input from the request payload.
        Returns the newly created ConceptMap as JSON data.
        """
        if request.method == "POST":
            name = request.json.get("name")
            title = request.json.get("title")
            publisher = request.json.get("publisher")
            author = request.json.get("author")
            cm_description = request.json.get("cm_description")
            experimental = request.json.get("experimental")
            use_case_uuid = request.json.get("use_case_uuid")
            source_value_set_uuid = request.json.get("source_value_set_uuid")
            target_value_set_uuid = request.json.get("target_value_set_uuid")
            cm_version_description = request.json.get("cm_version_description")
            source_value_set_version_uuid = request.json.get(
                "source_value_set_version_uuid"
            )
            target_value_set_version_uuid = request.json.get(
                "target_value_set_version_uuid"
            )

            new_cm = ConceptMap.initial_concept_map_creation(
                name=name,
                title=title,
                publisher=publisher,
                author=author,
                use_case_uuid=use_case_uuid,
                cm_description=cm_description,
                experimental=experimental,
                source_value_set_uuid=source_value_set_uuid,
                target_value_set_uuid=target_value_set_uuid,
                cm_version_description=cm_version_description,
                source_value_set_version_uuid=source_value_set_version_uuid,
                target_value_set_version_uuid=target_value_set_version_uuid,
            )
            return jsonify(ConceptMap.serialize(new_cm))

    @app.route("/ConceptMaps/<string:version_uuid>/draft", methods=["GET"])
    def get_concept_map_draft(version_uuid):
        """
        Retrieve a draft of a ConceptMap version identified by the version_uuid.
        Returns the draft as a CSV file attachment.
        """
        concept_map_version = ConceptMapVersion(version_uuid)
        csv_data, csv_field_names = concept_map_version.mapping_draft()
        # Create a CSV file-like object in memory
        si = io.StringIO()
        cw = csv.DictWriter(si, fieldnames=csv_field_names)
        cw.writeheader()
        cw.writerows(csv_data)

        # Return the CSV file as a response
        output = make_response(si.getvalue())
        filename = concept_map_version.concept_map.title.translate(
            str.maketrans("", "", string.whitespace)
        )
        output.headers[
            "Content-Disposition"
        ] = f"attachment; filename={filename}-{concept_map_version.version}draft.csv"
        output.headers["Content-type"] = "text/csv"
        return output

    @app.route("/ConceptMaps/<string:version_uuid>/prerelease", methods=["GET", "POST"])
    def get_concept_map_version_prerelease(version_uuid):
        """
        Retrieve or store a pre-release version of a Concept Map using its version UUID.
        If a POST request is made, a new pre-release version is created and stored.
        If a GET request is made, the pre-release version is retrieved.
        """
        object_type = "concept_map"
        if request.method == "POST":
            concept_map_version = ConceptMapVersion(
                version_uuid
            )  # using the version uuid to get the version metadata from the ConceptMapVersion class
            (
                concept_map_to_json,
                initial_path,
            ) = concept_map_version.prepare_for_oci()  # serialize the metadata
            concept_map_to_datastore = set_up_object_store(  # use the serialized data with an oci_helper function
                concept_map_to_json, initial_path, folder="prerelease"
            )
            return jsonify(
                concept_map_to_datastore
            )  # returns the serialized metadata posted to OCI
        if request.method == "GET":
            concept_map = get_object_type_from_db(  # concept_map will be a dictionary of overall concept_map uuid and version integer
                version_uuid, object_type
            )  # use the version uuid with an oci_helper function to check DB first
            if not concept_map:
                return {"message": "concept map uuid not found."}  # error if not in DB
            concept_map_from_object_store = get_object_type_from_object_store(  # uses the return from the above oci_helper function to call another  oci_helper function
                object_type, concept_map, folder="prerelease"
            )
            return jsonify(concept_map_from_object_store)  # returns the file from OCI

    @app.route("/ConceptMaps/<string:version_uuid>/published", methods=["GET", "POST"])
    def get_concept_map_version_published(version_uuid):
        """
        Retrieve or store a published version of a Concept Map using its version UUID.
        If a POST request is made, a new published version is created and stored.
        If a GET request is made, the published version is retrieved.
        """
        object_type = "concept_map"
        if request.method == "POST":
            concept_map_version = ConceptMapVersion(
                version_uuid
            )  # using the version uuid to get the version metadata from the ConceptMapVersion class
            (
                concept_map_to_json,
                initial_path,
            ) = concept_map_version.prepare_for_oci()  # serialize the metadata
            concept_map_to_datastore = set_up_object_store(  # use the serialized data with an oci_helper function
                concept_map_to_json, initial_path, folder="published"
            )
            version_set_status_active(version_uuid, object_type)
            return jsonify(concept_map_to_datastore)
        if request.method == "GET":
            concept_map = get_object_type_from_db(version_uuid, object_type)
            if not concept_map:
                return {"message": "concept map uuid not found."}
            concept_map_from_object_store = get_object_type_from_object_store(
                object_type, concept_map, folder="published"
            )
            return jsonify(concept_map_from_object_store)

    @app.route("/ConceptMaps/<string:previous_version_uuid>/new_version_from_previous", methods=["POST"])
    def create_new_concept_map_version_from_previous(previous_version_uuid):
        new_version_description = request.json.get('new_version_description')
        new_source_value_set_version_uuid = request.json.get('new_source_value_set_version_uuid')
        new_target_value_set_version_uuid = request.json.get('new_target_value_set_version_uuid')
        require_review_for_non_equivalent_relationships = request.json.get('require_review_for_non_equivalent_relationships')
        require_review_no_maps_not_in_target = request.json.get('require_review_no_maps_not_in_target')

        version_creator = ConceptMapVersionCreator()
        version_creator.new_version_from_previous(
            previous_version_uuid,
            new_version_description,
            new_source_value_set_version_uuid,
            new_target_value_set_version_uuid,
            require_review_for_non_equivalent_relationships,
            require_review_no_maps_not_in_target
        )
        return "Created", 201

    @app.route("/ConceptMapSuggestions/", methods=["POST"])
    def mapping_suggestion():
        """
        Create a new Mapping Suggestion with the provided source concept UUID, code, display, terminology_version_uuid,
        suggestion source, and confidence.
        """
        if request.method == "POST":
            source_concept_uuid = request.json.get("source_concept_uuid")
            code = request.json.get("code")
            display = request.json.get("display")
            terminology_version_uuid = request.json.get("terminology_version_uuid")
            suggestion_source = request.json.get("suggestion_source")
            confidence = request.json.get("confidence")
            new_uuid = uuid4()

            terminology_version = Terminology.load(terminology_version_uuid)
            code = Code(
                system=terminology_version.fhir_uri,
                version=terminology_version.version,
                code=code,
                display=display,
                terminology_version=terminology_version,
            )

            new_suggestion = MappingSuggestion(
                uuid=new_uuid,
                source_concept_uuid=source_concept_uuid,
                code=code,
                suggestion_source=suggestion_source,
                confidence=confidence,
            )

            new_suggestion.save()

            return jsonify(new_suggestion.serialize())

    @app.route("/mappings/", methods=["POST"])
    def create_concept_map():
        """
        Create a new Concept Map with the provided source concept UUID, relationship code UUID, target concept code,
        target concept display, target concept terminology version UUID, mapping comments, author, and review status.
        """
        if request.method == "POST":
            source_concept_uuid = request.json.get("source_concept_uuid")
            relationship_code_uuid = request.json.get("relationship_code_uuid")
            target_concept_code = request.json.get("target_concept_code")
            target_concept_display = request.json.get("target_concept_display")
            target_concept_terminology_version_uuid = request.json.get(
                "target_concept_terminology_version_uuid"
            )
            mapping_comments = request.json.get("mapping_comments")
            author = request.json.get("author")
            review_status = request.json.get("review_status")

            source_code = Code.load_concept_map_source_concept(source_concept_uuid)

            relationship = MappingRelationship.load(relationship_code_uuid)

            target_code = Code(
                code=target_concept_code,
                display=target_concept_display,
                system=None,
                version=None,
                terminology_version_uuid=target_concept_terminology_version_uuid,
            )

            new_mapping = Mapping(
                source=source_code,
                relationship=relationship,
                target=target_code,
                mapping_comments=mapping_comments,
                author=author,
                review_status=review_status,
            )
            new_mapping.save()

            return jsonify(new_mapping.serialize())

    # Patient Education Endpoints
    @app.route("/PatientEducation/", methods=["GET", "POST", "PATCH", "DELETE"])
    def get_external_resources():
        """
        Manage external resources using GET, POST, PATCH, and DELETE methods.
        GET: Retrieve all external resources.
        POST: Create a new external resource.
        PATCH: Update the status of an external resource.
        DELETE: Unlink an external resource.
        """
        if request.method == "PATCH":
            status = request.json.get("status")
            _uuid = request.json.get("uuid")
            updated_status = ExternalResource.update_status(status, _uuid)
            return (
                jsonify(updated_status)
                if updated_status
                else {"message": f"Could not update resource {_uuid}"}
            )
        if request.method == "POST":
            external_id = request.json.get("external_id")
            patient_term = request.json.get("patient_term")
            language = request.json.get("language")
            tenant_id = request.json.get("tenant_id")
            get_resource = ExternalResource(
                external_id, patient_term, language, tenant_id
            )
            return jsonify(get_resource)
        if request.method == "GET":
            all_resources = ExternalResource.get_all_external_resources()
            return jsonify(all_resources)
        if request.method == "DELETE":
            _uuid = request.json.get("uuid")
            remove_link = ExternalResource.unlink_resource(_uuid)
            return remove_link

    @app.route("/PatientEducation/export", methods=["POST"])
    def export_data():
        """Export data for a specified UUID."""
        if request.method == "POST":
            _uuid = request.json.get("uuid")
            export = ExternalResource.format_data_to_export(_uuid)
            return jsonify(export)

    # RxNorm custom search
    @app.route("/rxnorm_search", methods=["GET"])
    def rxnorm_search():
        """
        Perform an RxNorm search with an exact match or an approximate fallback search.
        """
        query_string = request.values.get("query_string")
        return jsonify(rxnorm.exact_with_approx_fallback_search(query_string))

    # Registry
    @app.route("/data_normalization/registry", methods=["GET"])
    def data_ingestion_registry():
        """
        Retrieve the data ingestion registry, which contains metadata about data sources and their ingestion processes.
        """
        if request.method == "GET":
            registry = DataNormalizationRegistry()
            registry.load_entries()
            return jsonify(registry.serialize())

    @app.route("/data_normalization/registry/actions/publish", methods=["POST"])
    def publish_data_normalization_registry():
        """
        Publish the data normalization registry to an object store, allowing other services to access the registry information.
        """
        if request.method == "POST":
            post_registry = DataNormalizationRegistry()
            post_registry.load_entries()
            all_registries = post_registry.serialize()
            registries_to_post = DataNormalizationRegistry.publish_to_object_store(
                all_registries
            )
            return jsonify(registries_to_post)

    @app.route("/data_normalization/registry/actions/get_time", methods=["GET"])
    def get_last_published_time():
        """
        Retrieve the last published time of the data normalization registry, indicating when it was most recently updated.
        """
        last_update = DataNormalizationRegistry.get_oci_last_published_time()
        convert_last_update = DataNormalizationRegistry.convert_gmt_time(last_update)
        return convert_last_update

    @app.route("/terminology/", methods=["POST"])
    def create_terminology():
        """
        Create a new terminology with the provided parameters, such as terminology name, version, effective start and end dates,
        FHIR URI, standard status, and FHIR terminology.
        """
        if request.method == "POST":
            terminology = request.json.get("terminology")
            version = request.json.get("version")
            effective_start = request.json.get("effective_start")
            effective_end = request.json.get("effective_end")
            if effective_end == "":
                effective_end = None
            fhir_uri = request.json.get("fhir_uri")
            is_standard = request.json.get("is_standard")
            fhir_terminology = request.json.get("fhir_terminology")
            new_terminology = Terminology.create_new_terminology(
                terminology,
                version,
                effective_start,
                effective_end,
                fhir_uri,
                is_standard,
                fhir_terminology,
            )
            term = Terminology.serialize(new_terminology)
            return term

    @app.route("/terminology/new_code", methods=["POST"])
    def create_code():
        """
        Add one or multiple new codes to a terminology, providing information such as code system, version, code, display,
        and terminology version.
        """
        if request.method == "POST":
            payload = request.json
            if isinstance(payload, dict):
                payload = [payload]
            new_code = Code.add_new_code_to_terminology(payload)
            codes = []
            for x in new_code:
                code = Code.serialize(x)
                codes.append(code)
            return codes

    # @app.route("/terminology/new_version/", methods=["POST"])
    # def create_new_term_version():
    #     """
    #     Create a new terminology version with the provided parameters, such as terminology name, version, FHIR URI,
    #     effective start and end dates, previous version UUID, standard status, and FHIR terminology.
    #     """
    #     if request.method == "POST":
    #         terminology = request.json.get("terminology")
    #         version = request.json.get("version")
    #         fhir_uri = request.json.get("fhir_uri")
    #         effective_start = request.json.get("effective_start")
    #         effective_end = request.json.get("effective_end")
    #         if effective_end == "":
    #             effective_end = None
    #         previous_version_uuid = request.json.get("previous_version_uuid")
    #         is_standard = request.json.get("is_standard")
    #         fhir_terminology = request.json.get("fhir_terminology")
    #         new_terminology_version = Terminology.create_new_terminology(
    #             previous_version_uuid,
    #             terminology,
    #             version,
    #             fhir_uri,
    #             is_standard,
    #             fhir_terminology,
    #             effective_start,
    #             effective_end,
    #         )
    #         new_term_version = Terminology.serialize(new_terminology_version)
    #         return new_term_version

    @app.route("/terminology/new_version_from_previous", methods=["POST"])
    def create_new_term_version_from_previous():
        """
        Create a new terminology version from a previous version, preserving its content and metadata while updating
        the version number, effective start and end dates.
        """
        if request.method == "POST":
            previous_terminology_version_uuid = request.json.get(
                "previous_terminology_version_uuid"
            )
            version = request.json.get("version")
            effective_start = request.json.get("effective_start")
            effective_end = request.json.get("effective_end")
            new_terminology_version = Terminology.new_terminology_version_from_previous(
                previous_terminology_version_uuid,
                version,
                effective_start,
                effective_end,
            )
            new_term_version = Terminology.serialize(new_terminology_version)
            return new_term_version

    @app.route("/TerminologyUpdate/ValueSets/report", methods=["GET"])
    def terminology_update_value_set_report():
        """
        Generate a report for updating value sets in a terminology, showing information about changes to value sets
        and their impact on the terminology.
        """
        terminology_fhir_uri = request.values.get("terminology_fhir_uri")
        exclude_version = request.values.get("exclude_version")
        if request.method == "GET":
            report = value_sets_terminology_update_report(
                terminology_fhir_uri, exclude_version
            )
            return jsonify(report)

    return app


application = create_app()

if __name__ == "__main__":
    application.run(debug=True, host="0.0.0.0", port=5500)<|MERGE_RESOLUTION|>--- conflicted
+++ resolved
@@ -371,14 +371,10 @@
 
             vs_version.version_set_status_active()
             vs_version.retire_and_obsolete_previous_version()
-<<<<<<< HEAD
             value_set_uuid = vs_version.value_set.uuid
             resource_type = "ValueSet"  # param for Simplifier
             value_set_to_json_copy["status"] = "active"
             publish_to_simplifier(resource_type, value_set_uuid, value_set_to_json_copy)
-=======
-
->>>>>>> e071033d
             return jsonify(value_set_to_datastore)
 
         if request.method == "GET":
