from bdb import effective
from io import StringIO
from uuid import UUID, uuid4
import logging
from app.helpers.structlog import config_structlog, common_handler
import structlog
import os
from flask import Flask, jsonify, request, Response
from decouple import config
from app.models.value_sets import *
from app.models.concept_maps import *
from app.models.surveys import *
from app.models.patient_edu import *
from app.models.data_ingestion_registry import DataNormalizationRegistry
import app.models.rxnorm as rxnorm
from werkzeug.exceptions import HTTPException

# Configure the logger when the application is imported. This ensures that
# everything below uses the same configured logger.
config_structlog()
logger = structlog.getLogger()
# This configures _all other loggers_ including every dependent module that
# has logging implemented to have the format defined in the helper module.
root_logger = logging.getLogger().root
root_logger.addHandler(common_handler)


def create_app(script_info=None):

    app = Flask(__name__)
    app.config["MOCK_DB"] = config("MOCK_DB", False)
    app.config["ENABLE_DATADOG_APM"] = config("ENABLE_DATADOG_APM", True)

    if app.config["ENABLE_DATADOG_APM"]:
        from ddtrace import patch_all

        patch_all()

    @app.route("/ping")
    def ping():
        return "OK"

    @app.errorhandler(HTTPException)
    def handle_exception(e):
        logger.critical(e.description, stack_info=True)
        return jsonify({"message": e.description}), e.code

    # Value Set Endpoints
    # FHIR endpoint
    @app.route("/ValueSet/<string:uuid>/$expand")
    def expand_value_set(uuid):
        force_new = request.values.get("force_new") == "true"
        vs_version = ValueSetVersion.load(uuid)
        vs_version.expand(force_new=force_new)
        return jsonify(vs_version.serialize())

    @app.route("/ValueSets/", methods=["GET", "POST"])
    def get_all_value_sets_metadata():
        if request.method == "GET":
            active_only = (
                False if request.values.get("active_only") == "false" else True
            )
            return jsonify(ValueSet.load_all_value_set_metadata(active_only))
        if request.method == "POST":
            name = request.json.get("name")
            title = request.json.get("title")
            publisher = request.json.get("publisher")
            contact = request.json.get("contact")
            value_set_description = request.json.get("value_set_description")
            immutable = request.json.get("immutable")
            experimental = request.json.get("experimental")
            purpose = request.json.get("purpose")
            vs_type = request.json.get("type")
            use_case_uuid = request.json.get("use_case_uuid")
            effective_start = request.json.get("effective_start")
            effective_end = request.json.get("effective_end")
            version_description = request.json.get("version_description")

            new_vs = ValueSet.create(
                name=name,
                title=title,
                publisher=publisher,
                contact=contact,
                value_set_description=value_set_description,
                immutable=immutable,
                experimental=experimental,
                purpose=purpose,
                vs_type=vs_type,
                use_case_uuid=use_case_uuid,
                effective_start=effective_start,
                effective_end=effective_end,
                version_description=version_description,
            )
            return jsonify(new_vs.serialize())

    @app.route("/ValueSets/<string:identifier>/duplicate", methods=["POST"])
    def duplicate_value_set_and_version(identifier):
        value_set = ValueSet.load(identifier)
        name = (request.json.get("name"),)
        title = (request.json.get("title"),)
        contact = (request.json.get("contact"),)
        value_set_description = (request.json.get("value_set_description"),)
        purpose = (request.json.get("purpose"),)
        effective_start = request.json.get("effective_start")
        effective_end = request.json.get("effective_end")
        version_description = request.json.get("version_description")
        duplicated_value_set_uuid = value_set.duplicate_vs(
            name,
            title,
            contact,
            value_set_description,
            purpose,
            effective_start,
            effective_end,
            version_description,
            use_case_uuid=None,
        )
        return str(duplicated_value_set_uuid), 201

    @app.route("/ValueSets/all/")
    def get_all_value_sets():
        status = request.values.get("status").split(",")
        value_sets = ValueSet.load_all_value_sets_by_status(status)
        for x in value_sets:
            x.expand()
        serialized = [x.serialize() for x in value_sets]
        return jsonify(serialized)

    @app.route("/ValueSets/<string:identifier>/versions/")
    def get_value_set_versions(identifier):
        uuid = ValueSet.name_to_uuid(identifier)
        return jsonify(ValueSet.load_version_metadata(uuid))

    @app.route("/ValueSets/<string:identifier>/versions/new", methods=["POST"])
    def create_new_vs_version(identifier):
        value_set = ValueSet.load(identifier)
        effective_start = request.json.get("effective_start")
        effective_end = request.json.get("effective_end")
        description = request.json.get("description")
        new_version_uuid = value_set.create_new_version(
            effective_start, effective_end, description
        )
        return str(new_version_uuid), 201

    @app.route("/ValueSets/<string:value_set_uuid>", methods=["DELETE"])
    def delete_value_set(value_set_uuid):
        value_set = ValueSet.load(value_set_uuid)
        value_set.delete()
        return "Deleted", 200

    # @app.route('/ValueSets/<string:value_set_uuid>/versions/<string:vs_version_uuid>', methods=['DELETE'])
    # def delete_vs_version(value_set_uuid, vs_version_uuid):
    #     vs_version = ValueSetVersion.load(vs_version_uuid)
    #     if str(vs_version.value_set.uuid) != str(value_set_uuid):
    #         raise BadRequest(f"{vs_version_uuid} is not a version of value set with uuid {value_set_uuid}")
    #     vs_version.delete()
    #     return "Deleted", 200

    @app.route(
        "/ValueSets/<string:value_set_uuid>/versions/<string:vs_version_uuid>/explicitly_included_codes/",
        methods=["POST", "GET"],
    )
    def explicitly_included_code_to_vs_version(value_set_uuid, vs_version_uuid):
        if request.method == "GET":
            vs_version = ValueSetVersion.load(vs_version_uuid)
            explicit_code_inclusions = ExplicitlyIncludedCode.load_all_for_vs_version(
                vs_version
            )
            return jsonify([x.serialize() for x in explicit_code_inclusions])

        if request.method == "POST":
            code_uuid = request.json.get("code_uuid")
            code = Code.load_from_custom_terminology(code_uuid)
            vs_version = ValueSetVersion.load(vs_version_uuid)

            new_explicit_code = ExplicitlyIncludedCode(
                code=code, value_set_version=vs_version, review_status="pending"
            )
            new_explicit_code.save()
            return "Created", 201

    @app.route("/ValueSets/<string:identifier>/most_recent_active_version")
    def get_most_recent_version(identifier):
        uuid = ValueSet.name_to_uuid(identifier)
        version = ValueSet.load_most_recent_active_version(uuid)
        version.expand()
        return jsonify(version.serialize())

    @app.route("/ValueSets/expansions/<string:expansion_uuid>/report")
    def load_expansion_report(expansion_uuid):
        report = ValueSetVersion.load_expansion_report(expansion_uuid)
        file_buffer = StringIO()
        file_buffer.write(report)
        file_buffer.seek(0)
        response = Response(
            file_buffer,
            mimetype="text/plain",
            headers={
                "Content-Disposition": f"attachment; filename={expansion_uuid}-report.csv"
            },
        )
        return response

    @app.route("/ValueSets/rule_set/execute", methods=["POST"])
    def process_rule_set():
        """Allows for the real-time execution of rules, used on the front-end to preview output of a rule set"""
        rules_input = request.get_json()
        result = execute_rules(rules_input)
        return jsonify(result)

    # Survey Endpoints
    @app.route("/surveys/<string:survey_uuid>")
    def export_survey(survey_uuid):
        organization_uuid = request.values.get("organization_uuid")
        # print(survey_uuid, organization_uuid)
        exporter = SurveyExporter(survey_uuid, organization_uuid)

        file_buffer = StringIO()
        exporter.export_survey().to_csv(file_buffer)
        file_buffer.seek(0)
        response = Response(
            file_buffer,
            mimetype="text/csv",
            headers={
                "Content-Disposition": f"attachment; filename={exporter.survey_title} {exporter.organization_name}.csv"
            },
        )
        return response

    # Concept Map Endpoints
<<<<<<< HEAD
    @app.route("/ConceptMaps/actions/new_version_from_previous", methods=["POST"])
    def new_cm_version_from_previous():
        previous_version_uuid = request.json.get("previous_version_uuid")
        new_version_description = request.json.get("new_version_description")
        new_version_num = request.json.get("new_version_num")
        new_source_value_set_version_uuid = request.json.get("new_source_value_set_version_uuid")
        new_target_value_set_version_uuid = request.json.get("new_target_value_set_version_uuid")

        new_version = ConceptMap.new_version_from_previous(
            previous_version_uuid=previous_version_uuid,
            new_version_description=new_version_description,
            new_version_num=new_version_num,
            new_source_value_set_version_uuid=new_source_value_set_version_uuid,
            new_target_value_set_version_uuid=new_target_value_set_version_uuid
        )
        return jsonify(new_version.serialize())

    @app.route("/ConceptMaps/<string:version_uuid>", methods=["GET"])
    def get_concept_map_version(version_uuid):
        concept_map_version = ConceptMapVersion(version_uuid)
        concept_map_to_json = concept_map_version.serialize()
        return jsonify(concept_map_to_json)
=======

    @app.route("/ConceptMaps/", methods=["POST"])
    def create_initial_concept_map_and_version_one():
        if request.method == "POST":
            name = request.json.get("name")
            title = request.json.get("title")
            publisher = request.json.get("publisher")
            author = request.json.get("author")
            cm_description = request.json.get("cm_description")
            experimental = request.json.get("experimental")
            use_case_uuid = request.json.get("use_case_uuid")
            source_value_set_uuid = request.json.get("source_value_set_uuid")
            target_value_set_uuid = request.json.get("target_value_set_uuid")
            cm_version_description = request.json.get("cm_version_description")
            source_value_set_version_uuid = request.json.get(
                "source_value_set_version_uuid"
            )
            target_value_set_version_uuid = request.json.get(
                "target_value_set_version_uuid"
            )

            new_cm = ConceptMap.initial_concept_map_creation(
                name=name,
                title=title,
                publisher=publisher,
                author=author,
                use_case_uuid=use_case_uuid,
                cm_description=cm_description,
                experimental=experimental,
                source_value_set_uuid=source_value_set_uuid,
                target_value_set_uuid=target_value_set_uuid,
                cm_version_description=cm_version_description,
                source_value_set_version_uuid=source_value_set_version_uuid,
                target_value_set_version_uuid=target_value_set_version_uuid,
            )
            return jsonify(ConceptMap.serialize(new_cm))
>>>>>>> e0b6166b

    @app.route("/ConceptMaps/<string:version_uuid>/prerelease", methods=["GET", "POST"])
    def get_concept_map_version_prerelease(version_uuid):
        if request.method == "POST":
            concept_map_version = ConceptMapVersion(version_uuid)
            concept_map_to_json = concept_map_version.serialize()
            concept_map_to_datastore = ConceptMapVersion.set_up_object_store(
                concept_map_to_json, folder="prerelease"
            )
            return jsonify(concept_map_to_datastore)
        if request.method == "GET":
            concept_map = ConceptMapVersion.get_concept_map_from_db(version_uuid)
            if not concept_map:
                return {"message": "concept map uuid not found."}
            concept_map_from_object_store = (
                ConceptMapVersion.get_concept_map_from_object_store(
                    concept_map, folder="prerelease"
                )
            )
            return jsonify(concept_map_from_object_store)

    @app.route("/ConceptMaps/<string:version_uuid>/published", methods=["GET", "POST"])
    def get_concept_map_version_published(version_uuid):
        if request.method == "POST":
            concept_map_version = ConceptMapVersion(version_uuid)
            concept_map_to_json = concept_map_version.serialize()
            concept_map_to_datastore = ConceptMapVersion.set_up_object_store(
                concept_map_to_json, folder="published"
            )
            ConceptMapVersion.version_set_status_active(version_uuid)
            return jsonify(concept_map_to_datastore)
        if request.method == "GET":
            concept_map = ConceptMapVersion.get_concept_map_from_db(version_uuid)
            if not concept_map:
                return {"message": "concept map uuid not found."}
            concept_map_from_object_store = (
                ConceptMapVersion.get_concept_map_from_object_store(
                    concept_map, folder="published"
                )
            )
            return jsonify(concept_map_from_object_store)

    @app.route("/ConceptMapSuggestions/", methods=["POST"])
    def mapping_suggestion():
        if request.method == "POST":
            source_concept_uuid = request.json.get("source_concept_uuid")
            code = request.json.get("code")
            display = request.json.get("display")
            terminology_version_uuid = request.json.get("terminology_version_uuid")
            suggestion_source = request.json.get("suggestion_source")
            confidence = request.json.get("confidence")
            new_uuid = uuid4()

            terminology_version = Terminology.load(terminology_version_uuid)
            code = Code(
                system=terminology_version.fhir_uri,
                version=terminology_version.version,
                code=code,
                display=display,
                terminology_version=terminology_version,
            )

            new_suggestion = MappingSuggestion(
                uuid=new_uuid,
                source_concept_uuid=source_concept_uuid,
                code=code,
                suggestion_source=suggestion_source,
                confidence=confidence,
            )

            new_suggestion.save()

            return jsonify(new_suggestion.serialize())

    @app.route("/mappings/", methods=["POST"])
    def create_concept_map():
        if request.method == "POST":
            source_concept_uuid = request.json.get("source_concept_uuid")
            relationship_code_uuid = request.json.get("relationship_code_uuid")
            target_concept_code = request.json.get("target_concept_code")
            target_concept_display = request.json.get("target_concept_display")
            target_concept_terminology_version_uuid = request.json.get(
                "target_concept_terminology_version_uuid"
            )
            mapping_comments = request.json.get("mapping_comments")
            author = request.json.get("author")
            review_status = request.json.get("review_status")

            source_code = Code.load_concept_map_source_concept(source_concept_uuid)

            relationship = MappingRelationship.load(relationship_code_uuid)

            target_code = Code(
                code=target_concept_code,
                display=target_concept_display,
                system=None,
                version=None,
                terminology_version=target_concept_terminology_version_uuid,
            )

            new_mapping = Mapping(
                source=source_code,
                relationship=relationship,
                target=target_code,
                mapping_comments=mapping_comments,
                author=author,
                review_status=review_status,
            )
            new_mapping.save()

            return jsonify(new_mapping.serialize())

    # Patient Education Endpoints
    @app.route("/PatientEducation/", methods=["GET", "POST", "PATCH", "DELETE"])
    def get_external_resources():
        if request.method == "PATCH":
            status = request.json.get("status")
            _uuid = request.json.get("uuid")
            updated_status = ExternalResource.update_status(status, _uuid)
            return (
                jsonify(updated_status)
                if updated_status
                else {"message": f"Could not update resource {_uuid}"}
            )
        if request.method == "POST":
            external_id = request.json.get("external_id")
            patient_term = request.json.get("patient_term")
            language = request.json.get("language")
            tenant_id = request.json.get("tenant_id")
            get_resource = ExternalResource(
                external_id, patient_term, language, tenant_id
            )
            return jsonify(get_resource)
        if request.method == "GET":
            all_resources = ExternalResource.get_all_external_resources()
            return jsonify(all_resources)
        if request.method == "DELETE":
            _uuid = request.json.get("uuid")
            remove_link = ExternalResource.unlink_resource(_uuid)
            return remove_link

    @app.route("/PatientEducation/export", methods=["GET"])
    def export_data():
        _uuid = request.json.get("uuid")
        export = ExternalResource.format_data_to_export(_uuid)
        return jsonify(export)

    # RxNorm custom search
    @app.route("/rxnorm_search", methods=["GET"])
    def rxnorm_search():
        query_string = request.values.get("query_string")
        return jsonify(rxnorm.exact_with_approx_fallback_search(query_string))

    # Registry
    @app.route("/data_normalization/registry", methods=["GET"])
    def data_ingestion_registry():
        if request.method == "GET":
            registry = DataNormalizationRegistry()
            registry.load_entries()
            return jsonify(registry.serialize())

    @app.route("/data_normalization/registry/actions/publish", methods=["POST"])
    def publish_data_normalization_registry():
        if request.method == "POST":
            post_registry = DataNormalizationRegistry()
            post_registry.load_entries()
            all_registries = post_registry.serialize()
            registries_to_post = DataNormalizationRegistry.publish_to_object_store(
                all_registries
            )
            return jsonify(registries_to_post)

    @app.route("/data_normalization/registry/actions/get_time", methods=["GET"])
    def get_last_published_time():
        last_update = DataNormalizationRegistry.get_oci_last_published_time()
        convert_last_update = DataNormalizationRegistry.convert_gmt_time(last_update)
        return convert_last_update

    return app


application = create_app()

if __name__ == "__main__":
    application.run(debug=True, host="0.0.0.0", port=5500)<|MERGE_RESOLUTION|>--- conflicted
+++ resolved
@@ -228,7 +228,6 @@
         return response
 
     # Concept Map Endpoints
-<<<<<<< HEAD
     @app.route("/ConceptMaps/actions/new_version_from_previous", methods=["POST"])
     def new_cm_version_from_previous():
         previous_version_uuid = request.json.get("previous_version_uuid")
@@ -251,7 +250,6 @@
         concept_map_version = ConceptMapVersion(version_uuid)
         concept_map_to_json = concept_map_version.serialize()
         return jsonify(concept_map_to_json)
-=======
 
     @app.route("/ConceptMaps/", methods=["POST"])
     def create_initial_concept_map_and_version_one():
@@ -288,7 +286,6 @@
                 target_value_set_version_uuid=target_value_set_version_uuid,
             )
             return jsonify(ConceptMap.serialize(new_cm))
->>>>>>> e0b6166b
 
     @app.route("/ConceptMaps/<string:version_uuid>/prerelease", methods=["GET", "POST"])
     def get_concept_map_version_prerelease(version_uuid):
