from celery import Celery
from uuid import UUID
<<<<<<< HEAD
from app.value_sets.models import ValueSetVersion, ValueSet
from app.concept_maps.models import ConceptMap, ConceptMapVersion
=======
from app.models.normalization_error_service import (
    load_concepts_from_errors,
    lookup_concept_map_version_for_resource_type,
)
from app.value_sets.models import ValueSetVersion, ValueSet
from app.concept_maps.models import ConceptMap
from app.terminologies.models import Terminology
>>>>>>> b8e27ded
from app.concept_maps.versioning_models import ConceptMapVersionCreator
from app.models.normalization_error_service import load_concepts_from_errors

<<<<<<< HEAD

=======
>>>>>>> b8e27ded
celery_app = Celery("infx-tasks")
celery_app.conf.task_always_eager = True


def load_outstanding_errors_to_custom_terminologies():
    """ """
    load_concepts_from_errors()


@celery_app.task
def load_outstanding_codes_to_new_concept_map_version(concept_map_uuid: UUID):

    # Step 6: look up source and target value set
    concept_map = ConceptMap(concept_map_uuid)  # instantiate object

    concept_map_most_recent_version = concept_map.get_most_recent_version(
        active_only=False
    )

    # Get the source and target value set version UUIDs from the most_recent_active_version attribute
    source_value_set_version_uuid = (
        concept_map_most_recent_version.source_value_set_version_uuid
    )
    target_value_set_version_uuid = (
        concept_map_most_recent_version.target_value_set_version_uuid
    )

    # Step 7: Create the new value set version
    # Get the most recent version of the terminology
    source_value_set_version = ValueSetVersion.load(source_value_set_version_uuid)
    terminology_in_source_value_set = (
        source_value_set_version.lookup_terminologies_in_value_set_version()
    )
    source_terminology = terminology_in_source_value_set[0]
    source_terminology = source_terminology.load_latest_version()

    new_source_value_set_version_description = (
        "New version created for loading outstanding codes"
    )

    # Create a new version of the value set from the specific version
    source_value_set_most_recent_version = ValueSet.load_most_recent_version(
        uuid=concept_map.source_value_set_uuid
    )
    new_source_value_set_version = (
        ValueSetVersion.create_new_version_from_specified_previous(
            version_uuid=source_value_set_most_recent_version.uuid,
            new_version_description=new_source_value_set_version_description,
            new_terminology_version_uuid=source_terminology.uuid,
        )
    )

    # Step 8: Publish the new value set version
    new_source_value_set_version.publish(force_new=True)

    # Step 9: Create new concept map version
    version_creator = ConceptMapVersionCreator()
    new_concept_map_version_description = (
        "New version created for loading outstanding codes"
    )
    require_review_for_non_equivalent_relationships = False
    require_review_no_maps_not_in_target = False

    version_creator.new_version_from_previous(
        previous_version_uuid=concept_map_most_recent_version.uuid,
        new_version_description=new_concept_map_version_description,
        new_source_value_set_version_uuid=new_source_value_set_version.uuid,
        new_target_value_set_version_uuid=target_value_set_version_uuid,
        require_review_for_non_equivalent_relationships=require_review_for_non_equivalent_relationships,
        require_review_no_maps_not_in_target=require_review_no_maps_not_in_target,
    )
    return version_creator.new_version_uuid


@celery_app.task
def back_fill_concept_maps_to_simplifier():
    active_concept_map_versions_to_push = (
        ConceptMapVersion.get_active_concept_map_versions()
    )
    for concept_map_version in active_concept_map_versions_to_push:
        concept_map_object = ConceptMapVersion(concept_map_version)
        concept_map_object.to_simplifier()

    return "Active concept map versions back fill to Simplifier complete."<|MERGE_RESOLUTION|>--- conflicted
+++ resolved
@@ -1,24 +1,16 @@
 from celery import Celery
 from uuid import UUID
-<<<<<<< HEAD
-from app.value_sets.models import ValueSetVersion, ValueSet
-from app.concept_maps.models import ConceptMap, ConceptMapVersion
-=======
 from app.models.normalization_error_service import (
     load_concepts_from_errors,
     lookup_concept_map_version_for_resource_type,
 )
 from app.value_sets.models import ValueSetVersion, ValueSet
-from app.concept_maps.models import ConceptMap
+from app.concept_maps.models import ConceptMap, ConceptMapVersion
 from app.terminologies.models import Terminology
->>>>>>> b8e27ded
 from app.concept_maps.versioning_models import ConceptMapVersionCreator
 from app.models.normalization_error_service import load_concepts_from_errors
 
-<<<<<<< HEAD
 
-=======
->>>>>>> b8e27ded
 celery_app = Celery("infx-tasks")
 celery_app.conf.task_always_eager = True
 
@@ -93,6 +85,7 @@
     return version_creator.new_version_uuid
 
 
+
 @celery_app.task
 def back_fill_concept_maps_to_simplifier():
     active_concept_map_versions_to_push = (
@@ -102,4 +95,4 @@
         concept_map_object = ConceptMapVersion(concept_map_version)
         concept_map_object.to_simplifier()
 
-    return "Active concept map versions back fill to Simplifier complete."+    return "Active concept map versions back fill to Simplifier complete."
