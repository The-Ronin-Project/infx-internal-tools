--- conflicted
+++ resolved
@@ -102,13 +102,9 @@
         concept_map_object = ConceptMapVersion(concept_map_version)
         concept_map_object.to_simplifier()
 
-<<<<<<< HEAD
     return "Active concept map versions back fill to Simplifier complete."
 
 
 @celery_app.task
 def hello_world():
-    return "Hello, World!"
-=======
-    return "Active concept map versions back fill to Simplifier complete."
->>>>>>> 0bc59da4
+    return "Hello, World!"