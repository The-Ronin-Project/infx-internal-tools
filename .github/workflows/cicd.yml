name: CICD
on:
  workflow_dispatch:
  pull_request:
  push:
    branches: [main]

jobs:
  #####################################################
  # Run tests and (not yet implemented publish coverage
  #####################################################
  test:
    runs-on: oci-shared
    # uses: projectronin/github/.github/workflows/python_test.yml
    # secrets:
    #   (none at this time)
    steps:
      - name: test
        run: echo "I solemnly swear I am up to no good and have no tests."

  application-image:
    runs-on: oci-shared
    needs:
      - test

    if: github.ref == 'refs/heads/main'
    steps:
      - uses: actions/checkout@v4

      - id: get-version
        uses: projectronin/github/get-version@get-version/v3

      - name: Put version into environment
        id: version_into_environment
        shell: bash
        run: |-
            echo "SERVICE_VERSION=${{ steps.get-version.outputs.version }}" >> "$GITHUB_ENV"

      - name: Push multiplatform application image to Nexus
        uses: projectronin/github/build-image@build-image/v3
        with:
          username: ${{ secrets.NEXUS_DOCKER_USERNAME }}
          password: ${{ secrets.NEXUS_DOCKER_PASSWORD }}
          tags: ${{ steps.get-version.outputs.version }}

      - id: set-version
        uses: projectronin/github/set-version@set-version/v2
        with:
          semver: "${{ steps.get-version.outputs.version }}"

    outputs:
      version: ${{ steps.get-version.outputs.version }}

  deploy_dev:
    if: github.ref == 'refs/heads/main' || contains(github.ref, 'hotfix/')
    uses: projectronin/ronin-charts/.github/workflows/deploy.yaml@deploy/v5
    needs: [application-image]
    with:
      environment: dev
      application: infx-internal-tools
      tag: ${{ needs.application-image.outputs.version }}
      commit-sha: ${{ github.sha }}
    secrets: inherit

  deploy_stage:
    if: github.ref == 'refs/heads/main' || contains(github.ref, 'hotfix/')
<<<<<<< HEAD
    uses: projectronin/ronin-charts/.github/workflows/deploy.yaml@deploy/v5
    needs: [deploy_dev]
=======
    uses: projectronin/ronin-charts/.github/workflows/deploy.yaml@deploy/v4
    needs: [application-image, deploy_dev]
>>>>>>> d194e4ca
    with:
      environment: stage
      application: infx-internal-tools
      tag: ${{ needs.application-image.outputs.version }}
      commit-sha: ${{ github.sha }}
    secrets: inherit

  deploy_prod:
    if: github.ref == 'refs/heads/main' || contains(github.ref, 'hotfix/')
<<<<<<< HEAD
    uses: projectronin/ronin-charts/.github/workflows/deploy.yaml@deploy/v5
    needs: [deploy_stage]
=======
    uses: projectronin/ronin-charts/.github/workflows/deploy.yaml@deploy/v4
    needs: [application-image, deploy_stage]
>>>>>>> d194e4ca
    with:
      environment: prod
      application: infx-internal-tools
      tag: ${{ needs.application-image.outputs.version }}
      commit-sha: ${{ github.sha }}
    secrets: inherit<|MERGE_RESOLUTION|>--- conflicted
+++ resolved
@@ -64,13 +64,8 @@
 
   deploy_stage:
     if: github.ref == 'refs/heads/main' || contains(github.ref, 'hotfix/')
-<<<<<<< HEAD
     uses: projectronin/ronin-charts/.github/workflows/deploy.yaml@deploy/v5
-    needs: [deploy_dev]
-=======
-    uses: projectronin/ronin-charts/.github/workflows/deploy.yaml@deploy/v4
     needs: [application-image, deploy_dev]
->>>>>>> d194e4ca
     with:
       environment: stage
       application: infx-internal-tools
@@ -80,13 +75,8 @@
 
   deploy_prod:
     if: github.ref == 'refs/heads/main' || contains(github.ref, 'hotfix/')
-<<<<<<< HEAD
     uses: projectronin/ronin-charts/.github/workflows/deploy.yaml@deploy/v5
-    needs: [deploy_stage]
-=======
-    uses: projectronin/ronin-charts/.github/workflows/deploy.yaml@deploy/v4
     needs: [application-image, deploy_stage]
->>>>>>> d194e4ca
     with:
       environment: prod
       application: infx-internal-tools
