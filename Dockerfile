FROM docker-proxy.devops.projectronin.io/ronin/python-builder:latest as builder

ARG USER_NAME=ronin

<<<<<<< HEAD
USER root
RUN apt-get update \
  # dependencies for building Python packages
  && apt-get install -y build-essential \
  # psycopg2 dependencies
  && apt-get install -y libpq-dev \
  # Additional dependencies
  && apt-get install -y telnet netcat \
  # cleaning up unused files
  && apt-get purge -y --auto-remove -o APT::AutoRemove::RecommendsImportant=false \
  && rm -rf /var/lib/apt/lists/*

USER ronin
RUN pip install psycopg2-binary
RUN pipenv install --system --deploy

FROM docker-proxy.devops.projectronin.io/ronin/base/python-base:latest as runtime
RUN mkdir ./.oci
COPY --from=builder --chown=ronin:ronin /app/.local/ /app/.local
COPY --chown=ronin:ronin app ./app

EXPOSE 8000
USER ronin
# ENTRYPOINT [ "/bin/bash", "-c" ]
CMD [ "python", "-m", "project" ]

ENV PYTHONUNBUFFERED 1
ENV PYTHONDONTWRITEBYTECODE 1
=======
COPY --chown=${USER_NAME}:${USER_NAME} Pipfile ./
COPY --chown=${USER_NAME}:${USER_NAME} Pipfile.lock ./
>>>>>>> 963a25cf

# USER root
# RUN apt-get update \
#  # dependencies for building Python packages
#  && apt-get install -y build-essential \
#  # psycopg2 dependencies
#  && apt-get install -y libpq-dev \
#  # Additional dependencies
#  && apt-get install -y telnet netcat \
#  # cleaning up unused files
#  && apt-get purge -y --auto-remove -o APT::AutoRemove::RecommendsImportant=false \
#  && rm -rf /var/lib/apt/lists/*

USER ${USER_NAME}:${USER_NAME}
RUN pipenv install --system --deploy

<<<<<<< HEAD
USER ronin
COPY --chown=ronin:ronin ./compose/local/flask/start /start
# RUN sed -i 's/\r$//g' /start
RUN chmod +x /start

COPY --chown=ronin:ronin ./compose/local/flask/celery/worker/start /start-celeryworker
# RUN sed -i 's/\r$//g' /start-celeryworker
RUN chmod +x /start-celeryworker

COPY --chown=ronin:ronin ./compose/local/flask/celery/beat/start /start-celerybeat
# RUN sed -i 's/\r$//g' /start-celerybeat
RUN chmod +x /start-celerybeat
=======
FROM docker-proxy.devops.projectronin.io/ronin/base/python-base:latest as runtime

ARG USER_NAME=ronin

RUN mkdir ./.oci
COPY --from=builder --chown=${USER_NAME}:${USER_NAME} /app/.local/ /app/.local
COPY --chown=${USER_NAME}:${USER_NAME} app ./app
>>>>>>> 963a25cf

EXPOSE 8000
USER ${USER_NAME}

RUN pip install \
    cryptography \
    ddtrace \
    lxml \
    numpy \
    pandas \
    psycopg2-binary

ENV PYTHONUNBUFFERED 1
ENV PYTHONDONTWRITEBYTECODE 1

COPY --chown=${USER_NAME}:${USER_NAME} ./compose/local/flask/entrypoint.sh ./
COPY --chown=${USER_NAME}:${USER_NAME} ./compose/local/flask/start.sh ./
COPY --chown=${USER_NAME}:${USER_NAME} ./compose/local/flask/celery/worker/start.sh ./start-celeryworker.sh
COPY --chown=${USER_NAME}:${USER_NAME} ./compose/local/flask/celery/beat/start.sh ./start-celerybeat.sh
COPY --chown=${USER_NAME}:${USER_NAME} ./compose/local/flask/celery/flower/start.sh /start-flower.sh

ENTRYPOINT [ "./entrypoint.sh" ]
CMD [ "python", "-m", "app", "--reload" ]<|MERGE_RESOLUTION|>--- conflicted
+++ resolved
@@ -2,7 +2,9 @@
 
 ARG USER_NAME=ronin
 
-<<<<<<< HEAD
+COPY --chown=${USER_NAME}:${USER_NAME} Pipfile ./
+COPY --chown=${USER_NAME}:${USER_NAME} Pipfile.lock ./
+
 USER root
 RUN apt-get update \
   # dependencies for building Python packages
@@ -15,56 +17,9 @@
   && apt-get purge -y --auto-remove -o APT::AutoRemove::RecommendsImportant=false \
   && rm -rf /var/lib/apt/lists/*
 
-USER ronin
-RUN pip install psycopg2-binary
-RUN pipenv install --system --deploy
-
-FROM docker-proxy.devops.projectronin.io/ronin/base/python-base:latest as runtime
-RUN mkdir ./.oci
-COPY --from=builder --chown=ronin:ronin /app/.local/ /app/.local
-COPY --chown=ronin:ronin app ./app
-
-EXPOSE 8000
-USER ronin
-# ENTRYPOINT [ "/bin/bash", "-c" ]
-CMD [ "python", "-m", "project" ]
-
-ENV PYTHONUNBUFFERED 1
-ENV PYTHONDONTWRITEBYTECODE 1
-=======
-COPY --chown=${USER_NAME}:${USER_NAME} Pipfile ./
-COPY --chown=${USER_NAME}:${USER_NAME} Pipfile.lock ./
->>>>>>> 963a25cf
-
-# USER root
-# RUN apt-get update \
-#  # dependencies for building Python packages
-#  && apt-get install -y build-essential \
-#  # psycopg2 dependencies
-#  && apt-get install -y libpq-dev \
-#  # Additional dependencies
-#  && apt-get install -y telnet netcat \
-#  # cleaning up unused files
-#  && apt-get purge -y --auto-remove -o APT::AutoRemove::RecommendsImportant=false \
-#  && rm -rf /var/lib/apt/lists/*
-
 USER ${USER_NAME}:${USER_NAME}
 RUN pipenv install --system --deploy
 
-<<<<<<< HEAD
-USER ronin
-COPY --chown=ronin:ronin ./compose/local/flask/start /start
-# RUN sed -i 's/\r$//g' /start
-RUN chmod +x /start
-
-COPY --chown=ronin:ronin ./compose/local/flask/celery/worker/start /start-celeryworker
-# RUN sed -i 's/\r$//g' /start-celeryworker
-RUN chmod +x /start-celeryworker
-
-COPY --chown=ronin:ronin ./compose/local/flask/celery/beat/start /start-celerybeat
-# RUN sed -i 's/\r$//g' /start-celerybeat
-RUN chmod +x /start-celerybeat
-=======
 FROM docker-proxy.devops.projectronin.io/ronin/base/python-base:latest as runtime
 
 ARG USER_NAME=ronin
@@ -72,7 +27,6 @@
 RUN mkdir ./.oci
 COPY --from=builder --chown=${USER_NAME}:${USER_NAME} /app/.local/ /app/.local
 COPY --chown=${USER_NAME}:${USER_NAME} app ./app
->>>>>>> 963a25cf
 
 EXPOSE 8000
 USER ${USER_NAME}
