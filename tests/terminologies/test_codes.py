--- conflicted
+++ resolved
@@ -27,7 +27,6 @@
         })
         self.client = self.app.test_client()
 
-<<<<<<< HEAD
         example_codeable_concept_json = """
                                     {
                                       "coding": [
@@ -56,8 +55,6 @@
             is_standard=False,
         )
 
-=======
->>>>>>> cc9c3e18
     def tearDown(self) -> None:
         # this executes after each test function, but does not stop lower-level functions from committing db changes
         self.conn.rollback()
@@ -76,7 +73,6 @@
         # From the "Test ONLY: Codeable Concepts" terminology v1
         codeable_concept = app.models.codes.Code.load_from_custom_terminology("15552373-c736-4b28-b284-6c0009225796")
 
-<<<<<<< HEAD
         self.assertEqual(app.models.codes.FHIRCodeableConcept, type(codeable_concept.code_object))
         self.assertEqual("Anemia, hemolytic, acquired (CMS/HCC)", codeable_concept.code_object.text)
 
@@ -90,15 +86,10 @@
         self.assertEqual("D59.9", second_item.code)
         self.assertEqual("http://hl7.org/fhir/sid/icd-10-cm", second_item.system)
 
-=======
-        self.assertEqual("""{ "coding": [ { "system": "http://hl7.org/fhir/sid/icd-10-cm", "code": "D59.9" }, { "system": "http://snomed.info/sct", "code": "4854004" } ], "text": "Anemia, hemolytic, acquired (CMS/HCC)" }""",
-                         codeable_concept.code)
->>>>>>> cc9c3e18
         self.assertEqual("Anemia, hemolytic, acquired (CMS/HCC)", codeable_concept.display)
         self.assertEqual("http://projectronin.io/fhir/CodeSystem/mock/codeableConcepts", codeable_concept.system)
         self.assertEqual("1", codeable_concept.version)
 
-<<<<<<< HEAD
     def test_valid_initialization_with_simple_code(self):
         code = "Test Code"
         display = "Test Display"
@@ -193,8 +184,6 @@
                 from_custom_terminology=True
             )
 
-=======
->>>>>>> cc9c3e18
 
 class CodeAPITests(unittest.TestCase):
     """
