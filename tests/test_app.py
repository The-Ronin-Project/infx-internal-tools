--- conflicted
+++ resolved
@@ -169,7 +169,6 @@
         )
     assert len(response.json) == 931
 
-<<<<<<< HEAD
 def test_icd_10_pcs_has_body_system():
     app.config['MOCK_DB'] = True
     response = app.test_client().post(
@@ -187,7 +186,7 @@
         ),
         content_type='application/json'
         )
-    assert len(response.json) == 1
+    assert len(response.json) == 1290
 
 def test_icd_10_pcs_has_root_operation():
     app.config['MOCK_DB'] = True
@@ -207,7 +206,7 @@
         content_type='application/json'
         )
     print(response.json)  
-    assert len(response.json) == 10
+    assert len(response.json) == 421
 
 def test_icd_10_pcs_has_device():
     app.config['MOCK_DB'] = True
@@ -265,7 +264,6 @@
         content_type='application/json'
         )
     assert len(response.json) == 1
-
     
 def test_icd_10_pcs_has_qualifier():
     app.config['MOCK_DB'] = True
@@ -285,7 +283,7 @@
         content_type='application/json'
         )
     assert len(response.json) == 1
-=======
+
 def test_create_new_version_value_set():
     """ This test will create a new version of a value set and then delete it """
     app.config['MOCK_DB'] = True
@@ -330,5 +328,4 @@
     concept_map = app.test_client().get(
         '/ConceptMaps/cbe12636-102f-4ab0-9616-a8684c9f2a21'
     )
-    assert len(concept_map.json.get('group')[0].get('element')) == 313
->>>>>>> dce6f741
+    assert len(concept_map.json.get('group')[0].get('element')) == 313